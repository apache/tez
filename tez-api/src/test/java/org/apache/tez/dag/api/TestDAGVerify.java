--- conflicted
+++ resolved
@@ -916,15 +916,11 @@
     Vertex v1 = Vertex.create("v1", ProcessorDescriptor.create(dummyProcessorClassName));
     Map<String, LocalResource> lrs1 = Maps.newHashMap();
     String lrName1 = "LR1";
-<<<<<<< HEAD
-    lrs.put(lrName1, LocalResource.newInstance(URL.newInstance("file", "localhost", 0, "/test"),
-=======
     lrs1.put(lrName1, LocalResource.newInstance(URL.newInstance("file", "localhost", 0, "/test"),
         LocalResourceType.FILE, LocalResourceVisibility.PUBLIC, 1, 1));
     Map<String, LocalResource> lrs2 = Maps.newHashMap();
     String lrName2 = "LR2";
     lrs2.put(lrName2, LocalResource.newInstance(URL.newInstance("file", "localhost", 0, "/test1"),
->>>>>>> 14cf35b7
         LocalResourceType.FILE, LocalResourceVisibility.PUBLIC, 1, 1));
     
     Set<String> hosts = Sets.newHashSet();

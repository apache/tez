/**
 * Licensed to the Apache Software Foundation (ASF) under one
 * or more contributor license agreements.  See the NOTICE file
 * distributed with this work for additional information
 * regarding copyright ownership.  The ASF licenses this file
 * to you under the Apache License, Version 2.0 (the
 * "License"); you may not use this file except in compliance
 * with the License.  You may obtain a copy of the License at
 *
 *     http://www.apache.org/licenses/LICENSE-2.0
 *
 * Unless required by applicable law or agreed to in writing, software
 * distributed under the License is distributed on an "AS IS" BASIS,
 * WITHOUT WARRANTIES OR CONDITIONS OF ANY KIND, either express or implied.
 * See the License for the specific language governing permissions and
 * limitations under the License.
 */

package org.apache.tez.runtime.library.common.shuffle;

import java.io.Closeable;
import java.io.IOException;
import java.io.InputStream;
import java.io.OutputStream;
import java.net.MalformedURLException;
import java.net.URL;
import java.nio.ByteBuffer;
import java.text.DecimalFormat;
import java.util.BitSet;
import java.util.Collection;
import java.util.List;
import java.util.zip.Deflater;

import javax.annotation.Nullable;
import javax.crypto.SecretKey;

import com.google.common.base.Preconditions;
import com.google.common.primitives.Ints;
import com.google.protobuf.ByteString;

import org.apache.hadoop.conf.Configuration;
import org.apache.hadoop.io.DataOutputBuffer;
import org.apache.tez.dag.api.TezConfiguration;
import org.apache.tez.http.BaseHttpConnection;
import org.apache.tez.http.HttpConnectionParams;
import org.apache.tez.runtime.api.events.DataMovementEvent;
import org.apache.tez.runtime.library.common.TezRuntimeUtils;
import org.apache.tez.runtime.library.utils.DATA_RANGE_IN_MB;
import org.roaringbitmap.RoaringBitmap;
import org.slf4j.Logger;
import org.slf4j.LoggerFactory;
import org.apache.hadoop.io.DataInputByteBuffer;
import org.apache.hadoop.io.compress.CompressionCodec;
import org.apache.hadoop.security.token.Token;
import org.apache.tez.common.TezCommonUtils;
import org.apache.tez.common.TezUtilsInternal;
import org.apache.tez.common.counters.TaskCounter;
import org.apache.tez.common.security.JobTokenIdentifier;
import org.apache.tez.common.security.JobTokenSecretManager;
import org.apache.tez.runtime.api.Event;
import org.apache.tez.runtime.api.OutputContext;
import org.apache.tez.runtime.api.events.CompositeDataMovementEvent;
import org.apache.tez.runtime.api.events.VertexManagerEvent;
import org.apache.tez.runtime.library.common.InputAttemptIdentifier;
import org.apache.tez.runtime.library.common.sort.impl.IFile;
import org.apache.tez.runtime.library.common.sort.impl.TezIndexRecord;
import org.apache.tez.runtime.library.common.sort.impl.TezSpillRecord;
import org.apache.tez.runtime.library.shuffle.impl.ShuffleUserPayloads;
import org.apache.tez.runtime.library.shuffle.impl.ShuffleUserPayloads.DataMovementEventPayloadProto;
import org.apache.tez.runtime.library.shuffle.impl.ShuffleUserPayloads.DetailedPartitionStatsProto;

public class ShuffleUtils {

  private static final Logger LOG = LoggerFactory.getLogger(ShuffleUtils.class);
  private static final long MB = 1024l * 1024l;

  static final ThreadLocal<DecimalFormat> MBPS_FORMAT =
      new ThreadLocal<DecimalFormat>() {
        @Override
        protected DecimalFormat initialValue() {
          return new DecimalFormat("0.00");
        }
      };

  public static SecretKey getJobTokenSecretFromTokenBytes(ByteBuffer meta)
      throws IOException {
    DataInputByteBuffer in = new DataInputByteBuffer();
    in.reset(meta);
    Token<JobTokenIdentifier> jt = new Token<JobTokenIdentifier>();
    jt.readFields(in);
    SecretKey sk = JobTokenSecretManager.createSecretKey(jt.getPassword());
    return sk;
  }

  public static ByteBuffer convertJobTokenToBytes(
      Token<JobTokenIdentifier> jobToken) throws IOException {
    return TezCommonUtils.convertJobTokenToBytes(jobToken);
  }

  public static int deserializeShuffleProviderMetaData(ByteBuffer meta)
      throws IOException {
    return TezRuntimeUtils.deserializeShuffleProviderMetaData(meta);
  }

  public static void shuffleToMemory(byte[] shuffleData,
      InputStream input, int decompressedLength, int compressedLength,
      CompressionCodec codec, boolean ifileReadAhead, int ifileReadAheadLength,
      Logger LOG, String identifier) throws IOException {
    try {
      IFile.Reader.readToMemory(shuffleData, input, compressedLength, codec,
          ifileReadAhead, ifileReadAheadLength);
      // metrics.inputBytes(shuffleData.length);
      if (LOG.isDebugEnabled()) {
        LOG.debug("Read " + shuffleData.length + " bytes from input for "
            + identifier);
      }
    } catch (InternalError | IOException e) {
      // Close the streams
      LOG.info("Failed to read data to memory for " + identifier + ". len=" + compressedLength +
          ", decomp=" + decompressedLength + ". ExceptionMessage=" + e.getMessage());
      ioCleanup(input);
      if (e instanceof InternalError) {
        // The codec for lz0,lz4,snappy,bz2,etc. throw java.lang.InternalError
        // on decompression failures. Catching and re-throwing as IOException
        // to allow fetch failure logic to be processed.
        throw new IOException(e);
      }
      // Re-throw
      throw e;
    }
  }
  
  public static void shuffleToDisk(OutputStream output, String hostIdentifier,
      InputStream input, long compressedLength, long decompressedLength, Logger LOG, String identifier,
      boolean ifileReadAhead, int ifileReadAheadLength, boolean verifyChecksum) throws IOException {
    // Copy data to local-disk
    long bytesLeft = compressedLength;
    try {
      if (verifyChecksum) {
        bytesLeft -= IFile.Reader.readToDisk(output, input, compressedLength,
            ifileReadAhead, ifileReadAheadLength);
      } else {
        final int BYTES_TO_READ = 64 * 1024;
        byte[] buf = new byte[BYTES_TO_READ];
        while (bytesLeft > 0) {
          int n = input.read(buf, 0, (int) Math.min(bytesLeft, BYTES_TO_READ));
          if (n < 0) {
            throw new IOException("read past end of stream reading "
                + identifier);
          }
          output.write(buf, 0, n);
          bytesLeft -= n;
          // metrics.inputBytes(n);
        }
      }

      if (LOG.isDebugEnabled()) {
        LOG.debug("Read " + (compressedLength - bytesLeft)
            + " bytes from input for " + identifier);
      }

      output.close();
    } catch (IOException ioe) {
      // Close the streams
      LOG.info("Failed to read data to disk for " + identifier + ". len=" + compressedLength +
          ", decomp=" + decompressedLength + ". ExceptionMessage=" + ioe.getMessage());
      ioCleanup(input, output);
      // Re-throw
      throw ioe;
    }

    // Sanity check
    if (bytesLeft != 0) {
      throw new IOException("Incomplete map output received for " +
          identifier + " from " +
          hostIdentifier + " (" + 
          bytesLeft + " bytes missing of " + 
          compressedLength + ")");
    }
  }

  public static void ioCleanup(Closeable... closeables) {
    for (Closeable c : closeables) {
      if (c == null)
        continue;
      try {
        c.close();
      } catch (IOException e) {
        if (LOG.isDebugEnabled())
          LOG.debug("Exception in closing " + c, e);
      }
    }
  }

  public static StringBuilder constructBaseURIForShuffleHandler(String host,
      int port, int partition, String appId, int dagIdentifier, boolean sslShuffle) {
    final String http_protocol = (sslShuffle) ? "https://" : "http://";
    StringBuilder sb = new StringBuilder(http_protocol);
    sb.append(host);
    sb.append(":");
    sb.append(port);
    sb.append("/");
    sb.append("mapOutput?job=");
    sb.append(appId.replace("application", "job"));
    sb.append("&dag=");
    sb.append(String.valueOf(dagIdentifier));
    sb.append("&reduce=");
    sb.append(String.valueOf(partition));
    sb.append("&map=");
    return sb;
  }

  public static URL constructInputURL(String baseURI,
      Collection<InputAttemptIdentifier> inputs, boolean keepAlive) throws MalformedURLException {
    StringBuilder url = new StringBuilder(baseURI);
    boolean first = true;
    for (InputAttemptIdentifier input : inputs) {
      if (first) {
        first = false;
        url.append(input.getPathComponent());
      } else {
        url.append(",").append(input.getPathComponent());
      }
    }
    //It is possible to override keep-alive setting in cluster by adding keepAlive in url.
    //Refer MAPREDUCE-5787 to enable/disable keep-alive in the cluster.
    if (keepAlive) {
      url.append("&keepAlive=true");
    }
    return new URL(url.toString());
  }

  public static BaseHttpConnection getHttpConnection(boolean asyncHttp, URL url,
      HttpConnectionParams params, String logIdentifier, JobTokenSecretManager jobTokenSecretManager)
      throws IOException {
    return TezRuntimeUtils.getHttpConnection(asyncHttp, url, params, logIdentifier, jobTokenSecretManager);
  }

  public static String stringify(DataMovementEventPayloadProto dmProto) {
    StringBuilder sb = new StringBuilder();
    sb.append("[");
    if (dmProto.hasEmptyPartitions()) {
      sb.append("hasEmptyPartitions: ").append(dmProto.hasEmptyPartitions()).append(", ");
    }
    sb.append("host: " + dmProto.getHost()).append(", ");
    sb.append("port: " + dmProto.getPort()).append(", ");
    sb.append("pathComponent: " + dmProto.getPathComponent()).append(", ");
    sb.append("runDuration: " + dmProto.getRunDuration());
    sb.append("]");
    return sb.toString();
  }

  /**
   * Generate DataMovementEvent
   *
   * @param sendEmptyPartitionDetails
   * @param numPhysicalOutputs
   * @param spillRecord
   * @param context
   * @param spillId
   * @param finalMergeEnabled
   * @param isLastEvent
   * @param pathComponent
<<<<<<< HEAD
   * @param conf
=======
   * @param deflater
>>>>>>> a33d2213
   * @return ByteBuffer
   * @throws IOException
   */
  static ByteBuffer generateDMEPayload(boolean sendEmptyPartitionDetails,
<<<<<<< HEAD
                                       int numPhysicalOutputs, TezSpillRecord spillRecord, OutputContext context,
                                       int spillId, boolean finalMergeEnabled, boolean isLastEvent, String pathComponent, Configuration conf)
=======
      int numPhysicalOutputs, TezSpillRecord spillRecord, OutputContext context,
      int spillId, boolean finalMergeEnabled, boolean isLastEvent, String pathComponent, Deflater deflater)
>>>>>>> a33d2213
      throws IOException {
    DataMovementEventPayloadProto.Builder payloadBuilder = DataMovementEventPayloadProto
        .newBuilder();

    boolean outputGenerated = true;
    if (sendEmptyPartitionDetails) {
      BitSet emptyPartitionDetails = new BitSet();
      for(int i=0;i<spillRecord.size();i++) {
        TezIndexRecord indexRecord = spillRecord.getIndex(i);
        if (!indexRecord.hasData()) {
          emptyPartitionDetails.set(i);
        }
      }
      int emptyPartitions = emptyPartitionDetails.cardinality();
      outputGenerated = (spillRecord.size() != emptyPartitions);
      if (emptyPartitions > 0) {
        ByteString emptyPartitionsBytesString =
            TezCommonUtils.compressByteArrayToByteString(
                TezUtilsInternal.toByteArray(emptyPartitionDetails), deflater);
        payloadBuilder.setEmptyPartitions(emptyPartitionsBytesString);
        LOG.info("EmptyPartition bitsetSize=" + emptyPartitionDetails.cardinality() + ", numOutputs="
            + numPhysicalOutputs + ", emptyPartitions=" + emptyPartitions
            + ", compressedSize=" + emptyPartitionsBytesString.size());
      }
    }

    if (!sendEmptyPartitionDetails || outputGenerated) {
      String host = context.getExecutionContext().getHostName();
      String auxiliaryService = conf.get(TezConfiguration.TEZ_AM_SHUFFLE_AUXILIARY_SERVICE_ID,
          TezConfiguration.TEZ_AM_SHUFFLE_AUXILIARY_SERVICE_ID_DEFAULT);

      ByteBuffer shuffleMetadata = context
          .getServiceProviderMetaData(auxiliaryService);
      int shufflePort = ShuffleUtils.deserializeShuffleProviderMetaData(shuffleMetadata);
      payloadBuilder.setHost(host);
      payloadBuilder.setPort(shufflePort);
      //Path component is always 0 indexed
      payloadBuilder.setPathComponent(pathComponent);
    }

    if (!finalMergeEnabled) {
      payloadBuilder.setSpillId(spillId);
      payloadBuilder.setLastEvent(isLastEvent);
    }

    payloadBuilder.setRunDuration(0); //TODO: who is dependent on this?
    DataMovementEventPayloadProto payloadProto = payloadBuilder.build();
    ByteBuffer payload = payloadProto.toByteString().asReadOnlyByteBuffer();
    return payload;
  }

  /**
   * Generate events for outputs which have not been started.
   * @param eventList
   * @param numPhysicalOutputs
   * @param context
   * @param generateVmEvent whether to generate a vm event or not
   * @param isCompositeEvent whether to generate a CompositeDataMovementEvent or a DataMovementEvent
   * @param deflater
   * @throws IOException
   */
  public static void generateEventsForNonStartedOutput(List<Event> eventList,
                                                       int numPhysicalOutputs,
                                                       OutputContext context,
                                                       boolean generateVmEvent,
                                                       boolean isCompositeEvent, Deflater deflater) throws
      IOException {
    DataMovementEventPayloadProto.Builder payloadBuilder = DataMovementEventPayloadProto
        .newBuilder();


    // Construct the VertexManager event if required.
    if (generateVmEvent) {
      ShuffleUserPayloads.VertexManagerEventPayloadProto.Builder vmBuilder =
          ShuffleUserPayloads.VertexManagerEventPayloadProto.newBuilder();
      vmBuilder.setOutputSize(0);
      VertexManagerEvent vmEvent = VertexManagerEvent.create(
          context.getDestinationVertexName(),
          vmBuilder.build().toByteString().asReadOnlyByteBuffer());
      eventList.add(vmEvent);
    }

    // Construct the DataMovementEvent
    // Always set empty partition information since no files were generated.
    LOG.info("Setting all {} partitions as empty for non-started output", numPhysicalOutputs);
    BitSet emptyPartitionDetails = new BitSet(numPhysicalOutputs);
    emptyPartitionDetails.set(0, numPhysicalOutputs, true);
    ByteString emptyPartitionsBytesString =
        TezCommonUtils.compressByteArrayToByteString(
            TezUtilsInternal.toByteArray(emptyPartitionDetails), deflater);
    payloadBuilder.setEmptyPartitions(emptyPartitionsBytesString);
    payloadBuilder.setRunDuration(0);
    DataMovementEventPayloadProto payloadProto = payloadBuilder.build();
    ByteBuffer dmePayload = payloadProto.toByteString().asReadOnlyByteBuffer();


    if (isCompositeEvent) {
      CompositeDataMovementEvent cdme =
          CompositeDataMovementEvent.create(0, numPhysicalOutputs, dmePayload);
      eventList.add(cdme);
    } else {
      DataMovementEvent dme = DataMovementEvent.create(0, dmePayload);
      eventList.add(dme);
    }
  }

  /**
   * Generate events when spill happens
   *
   * @param eventList events would be added to this list
   * @param finalMergeEnabled
   * @param isLastEvent
   * @param context
   * @param spillId
   * @param spillRecord
   * @param numPhysicalOutputs
   * @param pathComponent
   * @param partitionStats
   * @param conf
   * @throws IOException
   */
  public static void generateEventOnSpill(List<Event> eventList, boolean finalMergeEnabled,
<<<<<<< HEAD
                                          boolean isLastEvent, OutputContext context, int spillId, TezSpillRecord spillRecord,
                                          int numPhysicalOutputs, boolean sendEmptyPartitionDetails, String pathComponent,
                                          @Nullable long[] partitionStats, boolean reportDetailedPartitionStats, Configuration conf)
=======
      boolean isLastEvent, OutputContext context, int spillId, TezSpillRecord spillRecord,
      int numPhysicalOutputs, boolean sendEmptyPartitionDetails, String pathComponent,
      @Nullable long[] partitionStats, boolean reportDetailedPartitionStats, Deflater deflater)
>>>>>>> a33d2213
      throws IOException {
    Preconditions.checkArgument(eventList != null, "EventList can't be null");

    context.notifyProgress();
    if (finalMergeEnabled) {
      Preconditions.checkArgument(isLastEvent, "Can not send multiple events when final merge is "
          + "enabled");
    }

    if (LOG.isDebugEnabled()) {
      LOG.debug("pathComponent=" + pathComponent + ", isLastEvent="
          + isLastEvent + ", spillId=" + spillId + ", finalMergeDisabled=" + finalMergeEnabled +
          ", numPhysicalOutputs=" + numPhysicalOutputs);
    }

    ByteBuffer payload = generateDMEPayload(sendEmptyPartitionDetails, numPhysicalOutputs,
        spillRecord, context, spillId,
<<<<<<< HEAD
        finalMergeEnabled, isLastEvent, pathComponent, conf);
=======
        finalMergeEnabled, isLastEvent, pathComponent, deflater);
>>>>>>> a33d2213

    if (finalMergeEnabled || isLastEvent) {
      VertexManagerEvent vmEvent = generateVMEvent(context, partitionStats,
          reportDetailedPartitionStats, deflater);
      eventList.add(vmEvent);
    }

    CompositeDataMovementEvent csdme =
        CompositeDataMovementEvent.create(0, numPhysicalOutputs, payload);
    eventList.add(csdme);
  }

  public static VertexManagerEvent generateVMEvent(OutputContext context,
      long[] sizePerPartition, boolean reportDetailedPartitionStats, Deflater deflater)
          throws IOException {
    ShuffleUserPayloads.VertexManagerEventPayloadProto.Builder vmBuilder =
        ShuffleUserPayloads.VertexManagerEventPayloadProto.newBuilder();

    long outputSize = context.getCounters().
        findCounter(TaskCounter.OUTPUT_BYTES).getValue();

    // Set this information only when required.  In pipelined shuffle,
    // multiple events would end up adding up to final output size.
    // This is needed for auto-reduce parallelism to work properly.
    vmBuilder.setOutputSize(outputSize);

    //set partition stats
    if (sizePerPartition != null && sizePerPartition.length > 0) {
      if (reportDetailedPartitionStats) {
        vmBuilder.setDetailedPartitionStats(
            getDetailedPartitionStatsForPhysicalOutput(sizePerPartition));
      } else {
        RoaringBitmap stats = getPartitionStatsForPhysicalOutput(
            sizePerPartition);
        DataOutputBuffer dout = new DataOutputBuffer();
        stats.serialize(dout);
        ByteString partitionStatsBytes =
            TezCommonUtils.compressByteArrayToByteString(dout.getData(), deflater);
        vmBuilder.setPartitionStats(partitionStatsBytes);
      }
    }

    VertexManagerEvent vmEvent = VertexManagerEvent.create(
        context.getDestinationVertexName(),
        vmBuilder.build().toByteString().asReadOnlyByteBuffer());
    return vmEvent;
  }

  /**
   * Data size for the destinations
   *
   * @param sizes for physical outputs
   */
  public static RoaringBitmap getPartitionStatsForPhysicalOutput(long[] sizes) {
    RoaringBitmap partitionStats = new RoaringBitmap();
    if (sizes == null || sizes.length == 0) {
      return partitionStats;
    }
    final int RANGE_LEN = DATA_RANGE_IN_MB.values().length;
    for (int i = 0; i < sizes.length; i++) {
      int bucket = DATA_RANGE_IN_MB.getRange(sizes[i]).ordinal();
      int index = i * (RANGE_LEN);
      partitionStats.add(index + bucket);
    }
    return partitionStats;
  }

  static long ceil(long a, long b) {
    return (a + (b - 1)) / b;
  }

  /**
   * Detailed partition stats
   *
   * @param sizes actual partition sizes
   */
  public static DetailedPartitionStatsProto
  getDetailedPartitionStatsForPhysicalOutput(long[] sizes) {
    DetailedPartitionStatsProto.Builder builder =
        DetailedPartitionStatsProto.newBuilder();
    for (int i=0; i<sizes.length; i++) {
      // Round the size up. So 1 byte -> the value of sizeInMB == 1
      // Throws IllegalArgumentException if value is greater than
      // Integer.MAX_VALUE. That should be ok given Integer.MAX_VALUE * MB
      // means PB.
      int sizeInMb = Ints.checkedCast(ceil(sizes[i], MB));
      builder.addSizeInMb(sizeInMb);
    }
    return builder.build();
  }

  /**
   * Log individual fetch complete event.
   * This log information would be used by tez-tool/perf-analzyer/shuffle tools for mining
   * - amount of data transferred between source to destination machine
   * - time taken to transfer data between source to destination machine
   * - details on DISK/DISK_DIRECT/MEMORY based shuffles
   *
   * @param log
   * @param millis
   * @param bytesCompressed
   * @param bytesDecompressed
   * @param outputType
   * @param srcAttemptIdentifier
   */
  public static void logIndividualFetchComplete(Logger log, long millis, long
      bytesCompressed,
      long bytesDecompressed, String outputType, InputAttemptIdentifier srcAttemptIdentifier) {
    double rate = 0;
    if (millis != 0) {
      rate = bytesCompressed / ((double) millis / 1000);
      rate = rate / (1024 * 1024);
    }
    log.info(
        "Completed fetch for attempt: "
            + toShortString(srcAttemptIdentifier)
            +" to " + outputType +
            ", csize=" + bytesCompressed + ", dsize=" + bytesDecompressed +
            ", EndTime=" + System.currentTimeMillis() + ", TimeTaken=" + millis + ", Rate=" +
            MBPS_FORMAT.get().format(rate) + " MB/s");
  }

  private static String toShortString(InputAttemptIdentifier inputAttemptIdentifier) {
    StringBuilder sb = new StringBuilder();
    sb.append("{");
    sb.append(inputAttemptIdentifier.getInputIdentifier());
    sb.append(", ").append(inputAttemptIdentifier.getAttemptNumber());
    sb.append(", ").append(inputAttemptIdentifier.getPathComponent());
    if (inputAttemptIdentifier.getFetchTypeInfo()
        != InputAttemptIdentifier.SPILL_INFO.FINAL_MERGE_ENABLED) {
      sb.append(", ").append(inputAttemptIdentifier.getFetchTypeInfo().ordinal());
      sb.append(", ").append(inputAttemptIdentifier.getSpillEventId());
    }
    sb.append("}");
    return sb.toString();
  }

  /**
   * Build {@link org.apache.tez.http.HttpConnectionParams} from configuration
   *
   * @param conf
   * @return HttpConnectionParams
   */
  public static HttpConnectionParams getHttpConnectionParams(Configuration conf) {
    return TezRuntimeUtils.getHttpConnectionParams(conf);
  }

  public static boolean isTezShuffleHandler(Configuration config) {
    return config.get(TezConfiguration.TEZ_AM_SHUFFLE_AUXILIARY_SERVICE_ID,
        TezConfiguration.TEZ_AM_SHUFFLE_AUXILIARY_SERVICE_ID_DEFAULT).
        contains("tez");
  }
}
<|MERGE_RESOLUTION|>--- conflicted
+++ resolved
@@ -261,22 +261,14 @@
    * @param finalMergeEnabled
    * @param isLastEvent
    * @param pathComponent
-<<<<<<< HEAD
    * @param conf
-=======
    * @param deflater
->>>>>>> a33d2213
    * @return ByteBuffer
    * @throws IOException
    */
   static ByteBuffer generateDMEPayload(boolean sendEmptyPartitionDetails,
-<<<<<<< HEAD
-                                       int numPhysicalOutputs, TezSpillRecord spillRecord, OutputContext context,
-                                       int spillId, boolean finalMergeEnabled, boolean isLastEvent, String pathComponent, Configuration conf)
-=======
       int numPhysicalOutputs, TezSpillRecord spillRecord, OutputContext context,
-      int spillId, boolean finalMergeEnabled, boolean isLastEvent, String pathComponent, Deflater deflater)
->>>>>>> a33d2213
+      int spillId, boolean finalMergeEnabled, boolean isLastEvent, String pathComponent, Configuration conf, Deflater deflater)
       throws IOException {
     DataMovementEventPayloadProto.Builder payloadBuilder = DataMovementEventPayloadProto
         .newBuilder();
@@ -399,15 +391,9 @@
    * @throws IOException
    */
   public static void generateEventOnSpill(List<Event> eventList, boolean finalMergeEnabled,
-<<<<<<< HEAD
-                                          boolean isLastEvent, OutputContext context, int spillId, TezSpillRecord spillRecord,
-                                          int numPhysicalOutputs, boolean sendEmptyPartitionDetails, String pathComponent,
-                                          @Nullable long[] partitionStats, boolean reportDetailedPartitionStats, Configuration conf)
-=======
       boolean isLastEvent, OutputContext context, int spillId, TezSpillRecord spillRecord,
       int numPhysicalOutputs, boolean sendEmptyPartitionDetails, String pathComponent,
-      @Nullable long[] partitionStats, boolean reportDetailedPartitionStats, Deflater deflater)
->>>>>>> a33d2213
+      @Nullable long[] partitionStats, boolean reportDetailedPartitionStats, Configuration conf, Deflater deflater)
       throws IOException {
     Preconditions.checkArgument(eventList != null, "EventList can't be null");
 
@@ -425,11 +411,7 @@
 
     ByteBuffer payload = generateDMEPayload(sendEmptyPartitionDetails, numPhysicalOutputs,
         spillRecord, context, spillId,
-<<<<<<< HEAD
-        finalMergeEnabled, isLastEvent, pathComponent, conf);
-=======
-        finalMergeEnabled, isLastEvent, pathComponent, deflater);
->>>>>>> a33d2213
+        finalMergeEnabled, isLastEvent, pathComponent, conf, deflater);
 
     if (finalMergeEnabled || isLastEvent) {
       VertexManagerEvent vmEvent = generateVMEvent(context, partitionStats,

/**
 * Licensed to the Apache Software Foundation (ASF) under one
 * or more contributor license agreements.  See the NOTICE file
 * distributed with this work for additional information
 * regarding copyright ownership.  The ASF licenses this file
 * to you under the Apache License, Version 2.0 (the
 * "License"); you may not use this file except in compliance
 * with the License.  You may obtain a copy of the License at
 *
 *     http://www.apache.org/licenses/LICENSE-2.0
 *
 * Unless required by applicable law or agreed to in writing, software
 * distributed under the License is distributed on an "AS IS" BASIS,
 * WITHOUT WARRANTIES OR CONDITIONS OF ANY KIND, either express or implied.
 * See the License for the specific language governing permissions and
 * limitations under the License.
 */
package org.apache.tez.runtime.library.common.shuffle.orderedgrouped;

import java.io.DataInputStream;
import java.io.IOException;
import java.net.SocketTimeoutException;
import java.net.URL;
import java.util.ArrayList;
import java.util.Arrays;
import java.util.Collection;
import java.util.Iterator;
import java.util.LinkedHashMap;
import java.util.List;
import java.util.Map;
import java.util.concurrent.atomic.AtomicInteger;

import org.apache.hadoop.io.WritableUtils;
import org.apache.tez.http.BaseHttpConnection;
import org.apache.tez.http.HttpConnectionParams;
import org.apache.tez.common.CallableWithNdc;
import org.slf4j.Logger;
import org.slf4j.LoggerFactory;
import org.apache.hadoop.conf.Configuration;
import org.apache.hadoop.fs.LocalDirAllocator;
import org.apache.hadoop.fs.Path;
import org.apache.hadoop.io.compress.CompressionCodec;
import org.apache.tez.common.TezRuntimeFrameworkConfigs;
import org.apache.tez.common.counters.TezCounter;
import org.apache.tez.common.security.JobTokenSecretManager;
import org.apache.tez.runtime.library.common.Constants;
import org.apache.tez.runtime.library.common.InputAttemptIdentifier;
import org.apache.tez.runtime.library.common.shuffle.orderedgrouped.MapOutput.Type;
import org.apache.tez.runtime.library.common.sort.impl.TezIndexRecord;
import org.apache.tez.runtime.library.common.sort.impl.TezSpillRecord;
import org.apache.tez.runtime.library.exceptions.FetcherReadTimeoutException;
import org.apache.tez.runtime.library.common.shuffle.ShuffleUtils;

import com.google.common.annotations.VisibleForTesting;

class FetcherOrderedGrouped extends CallableWithNdc<Void> {
  
  private static final Logger LOG = LoggerFactory.getLogger(FetcherOrderedGrouped.class);

  private static final AtomicInteger nextId = new AtomicInteger(0);

  private final Configuration conf;
  private final boolean localDiskFetchEnabled;
  private final boolean verifyDiskChecksum;

  private final TezCounter connectionErrs;
  private final TezCounter ioErrs;
  private final TezCounter wrongLengthErrs;
  private final TezCounter badIdErrs;
  private final TezCounter wrongMapErrs;
  private final TezCounter wrongReduceErrs;
  private final FetchedInputAllocatorOrderedGrouped allocator;
  private final ShuffleScheduler scheduler;
  private final ShuffleClientMetrics metrics;
  private final ExceptionReporter exceptionReporter;
  private final int id;
  private final String logIdentifier;
  private final String localShuffleHost;
  private final int localShufflePort;
  private final String applicationId;
 private final int dagId;
  private final MapHost mapHost;

  private final int minPartition;
  private final int maxPartition;

  // Decompression of map-outputs
  private final CompressionCodec codec;
  private final JobTokenSecretManager jobTokenSecretManager;

  final HttpConnectionParams httpConnectionParams;
  private final boolean sslShuffle;

  @VisibleForTesting
  volatile boolean stopped = false;

  private final boolean ifileReadAhead;
  private final int ifileReadAheadLength;
  @VisibleForTesting
  Map<String, InputAttemptIdentifier> remaining;
  volatile DataInputStream input;

  volatile BaseHttpConnection httpConnection;
  private final boolean asyncHttp;
  private final boolean compositeFetch;


  // Initiative value is 0, which means it hasn't retried yet.
  private long retryStartTime = 0;

  public FetcherOrderedGrouped(HttpConnectionParams httpConnectionParams,
                               ShuffleScheduler scheduler,
                               FetchedInputAllocatorOrderedGrouped allocator,
                               ShuffleClientMetrics metrics,
                               ExceptionReporter exceptionReporter, JobTokenSecretManager jobTokenSecretMgr,
                               boolean ifileReadAhead, int ifileReadAheadLength,
                               CompressionCodec codec,
                               Configuration conf,
                               boolean localDiskFetchEnabled,
                               String localHostname,
                               int shufflePort,
                               String srcNameTrimmed,
                               MapHost mapHost,
                               TezCounter ioErrsCounter,
                               TezCounter wrongLengthErrsCounter,
                               TezCounter badIdErrsCounter,
                               TezCounter wrongMapErrsCounter,
                               TezCounter connectionErrsCounter,
                               TezCounter wrongReduceErrsCounter,
                               String applicationId,
                               int dagId,
                               boolean asyncHttp,
                               boolean sslShuffle,
                               boolean verifyDiskChecksum,
                               boolean compositeFetch) {
    this.scheduler = scheduler;
    this.allocator = allocator;
    this.metrics = metrics;
    this.exceptionReporter = exceptionReporter;
    this.mapHost = mapHost;
    this.minPartition = this.mapHost.getPartitionId();
    this.maxPartition = this.minPartition + this.mapHost.getPartitionCount() - 1;
    this.id = nextId.incrementAndGet();
    this.jobTokenSecretManager = jobTokenSecretMgr;

    this.ioErrs = ioErrsCounter;
    this.wrongLengthErrs = wrongLengthErrsCounter;
    this.badIdErrs = badIdErrsCounter;
    this.wrongMapErrs = wrongMapErrsCounter;
    this.connectionErrs = connectionErrsCounter;
    this.wrongReduceErrs = wrongReduceErrsCounter;
    this.applicationId = applicationId;
    this.dagId = dagId;

    this.ifileReadAhead = ifileReadAhead;
    this.ifileReadAheadLength = ifileReadAheadLength;
    this.httpConnectionParams = httpConnectionParams;
    this.asyncHttp = asyncHttp;
    if (codec != null) {
      this.codec = codec;
    } else {
      this.codec = null;
    }
    this.conf = conf;
    this.localShuffleHost = localHostname;
    this.localShufflePort = shufflePort;

    this.localDiskFetchEnabled = localDiskFetchEnabled;
    this.sslShuffle = sslShuffle;
    this.verifyDiskChecksum = verifyDiskChecksum;
    this.compositeFetch = compositeFetch;

    this.logIdentifier = "fetcher [" + srcNameTrimmed + "] #" + id;
  }

  @VisibleForTesting
  protected void fetchNext() throws InterruptedException, IOException {
    try {
      metrics.threadBusy();

      if (localDiskFetchEnabled && mapHost.getHost().equals(localShuffleHost) && mapHost.getPort() == localShufflePort) {
        setupLocalDiskFetch(mapHost);
      } else {
        // Shuffle
        copyFromHost(mapHost);
      }
    } finally {
      cleanupCurrentConnection(false);
      scheduler.freeHost(mapHost);
      metrics.threadFree();
    }
  }

  @Override
  public Void callInternal() {
    try {
      remaining = null; // Safety.
      fetchNext();
    } catch (InterruptedException ie) {
      //TODO: might not be respected when fetcher is in progress / server is busy.  TEZ-711
      //Set the status back
      Thread.currentThread().interrupt();
      return null;
    } catch (Throwable t) {
      exceptionReporter.reportException(t);
      // Shuffle knows how to deal with failures post shutdown via the onFailure hook
    }
    return null;
  }

  public void shutDown() {
    if (!stopped) {
      if (LOG.isDebugEnabled()) {
        LOG.debug("Fetcher stopped for host " + mapHost);
      }
      stopped = true;
      // An interrupt will come in while shutting down the thread.
      cleanupCurrentConnection(false);
    }
  }

  private final Object cleanupLock = new Object();
  private void cleanupCurrentConnection(boolean disconnect) {
    // Synchronizing on cleanupLock to ensure we don't run into a parallel close
    // Can't synchronize on the main class itself since that would cause the
    // shutdown request to block
    synchronized (cleanupLock) {
      try {
        if (httpConnection != null) {
          httpConnection.cleanup(disconnect);
          httpConnection = null;
        }
      } catch (IOException e) {
        if (LOG.isDebugEnabled()) {
          LOG.debug("Exception while shutting down fetcher " + logIdentifier, e);
        } else {
          LOG.info("Exception while shutting down fetcher " + logIdentifier + ": " + e.getMessage());
        }
      }
    }
  }

  /**
   * The crux of the matter...
   * 
   * @param host {@link MapHost} from which we need to  
   *              shuffle available map-outputs.
   */
  @VisibleForTesting
  protected void copyFromHost(MapHost host) throws IOException {
    // reset retryStartTime for a new host
    retryStartTime = 0;
    // Get completed maps on 'host'
    List<InputAttemptIdentifier> srcAttempts = scheduler.getMapsForHost(host);
    // Sanity check to catch hosts with only 'OBSOLETE' maps,
    // especially at the tail of large jobs
    if (srcAttempts.size() == 0) {
      return;
    }
    if(LOG.isDebugEnabled()) {
      LOG.debug("Fetcher " + id + " going to fetch from " + host + " for: "
        + srcAttempts + ", partition range: " + minPartition + "-" + maxPartition);
    }
    populateRemainingMap(srcAttempts);
    // Construct the url and connect
    try {
      if (!setupConnection(host, remaining.values())) {
        if (stopped) {
          cleanupCurrentConnection(true);
        }
        // Maps will be added back in the finally block in case of failure.
        return;
      }

      // Loop through available map-outputs and fetch them
      // On any error, faildTasks is not null and we exit
      // after putting back the remaining maps to the 
      // yet_to_be_fetched list and marking the failed tasks.
      InputAttemptIdentifier[] failedTasks = null;
      while (!remaining.isEmpty() && failedTasks == null) {
        InputAttemptIdentifier inputAttemptIdentifier =
            remaining.entrySet().iterator().next().getValue();
        // fail immediately after first failure because we dont know how much to
        // skip for this error in the input stream. So we cannot move on to the 
        // remaining outputs. YARN-1773. Will get to them in the next retry.
        try {
          failedTasks = copyMapOutput(host, input, inputAttemptIdentifier);
        } catch (FetcherReadTimeoutException e) {
          // Setup connection again if disconnected
          cleanupCurrentConnection(true);
          if (stopped) {
            if (LOG.isDebugEnabled()) {
              LOG.debug("Not re-establishing connection since Fetcher has been stopped");
            }
            return;
          }
          // Connect with retry
          if (!setupConnection(host, remaining.values())) {
            if (stopped) {
              cleanupCurrentConnection(true);
              if (LOG.isDebugEnabled()) {
                LOG.debug(
                    "Not reporting connection re-establishment failure since fetcher is stopped");
              }
              return;
            }
            failedTasks = new InputAttemptIdentifier[] {getNextRemainingAttempt()};
            break;
          }
        }
      }

      if (failedTasks != null && failedTasks.length > 0) {
        if (stopped) {
          if (LOG.isDebugEnabled()) {
            LOG.debug("Ignoring copyMapOutput failures for tasks: " + Arrays.toString(failedTasks) +
                " since Fetcher has been stopped");
          }
        } else {
          LOG.warn("copyMapOutput failed for tasks " + Arrays.toString(failedTasks));
          for (InputAttemptIdentifier left : failedTasks) {
            scheduler.copyFailed(left, host, true, false, false);
          }
        }
      }

      cleanupCurrentConnection(false);

      // Sanity check
      if (failedTasks == null && !remaining.isEmpty()) {
        throw new IOException("server didn't return all expected map outputs: "
            + remaining.size() + " left.");
      }
    } finally {
      putBackRemainingMapOutputs(host);
    }
  }

  @VisibleForTesting
  boolean setupConnection(MapHost host, Collection<InputAttemptIdentifier> attempts)
      throws IOException {
    boolean connectSucceeded = false;
    try {
      StringBuilder baseURI = ShuffleUtils.constructBaseURIForShuffleHandler(host.getHost(),
          host.getPort(), host.getPartitionId(), host.getPartitionCount(), applicationId, dagId, sslShuffle);
      URL url = ShuffleUtils.constructInputURL(baseURI.toString(), attempts, httpConnectionParams.isKeepAlive());
      httpConnection = ShuffleUtils.getHttpConnection(asyncHttp, url, httpConnectionParams,
          logIdentifier, jobTokenSecretManager);
      connectSucceeded = httpConnection.connect();

      if (stopped) {
        if (LOG.isDebugEnabled()) {
          LOG.debug("Detected fetcher has been shutdown after connection establishment. Returning");
        }
        return false;
      }
      input = httpConnection.getInputStream();
      httpConnection.validate();
      return true;
    } catch (IOException | InterruptedException ie) {
      if (ie instanceof InterruptedException) {
        Thread.currentThread().interrupt(); //reset status
      }
      if (stopped) {
        if (LOG.isDebugEnabled()) {
          LOG.debug("Not reporting fetch failure, since an Exception was caught after shutdown");
        }
        return false;
      }
      ioErrs.increment(1);
      if (!connectSucceeded) {
        LOG.warn("Failed to connect to " + host + " with " + remaining.size() + " inputs", ie);
        connectionErrs.increment(1);
      } else {
        LOG.warn("Failed to verify reply after connecting to " + host + " with " + remaining.size()
            + " inputs pending", ie);
      }

      // At this point, either the connection failed, or the initial header verification failed.
      // The error does not relate to any specific Input. Report all of them as failed.
      // This ends up indirectly penalizing the host (multiple failures reported on the single host)
      for (InputAttemptIdentifier left : remaining.values()) {
        // Need to be handling temporary glitches ..
        // Report read error to the AM to trigger source failure heuristics
        scheduler.copyFailed(left, host, connectSucceeded, !connectSucceeded, false);
      }
      return false;
    }
  }

  @VisibleForTesting
  protected void putBackRemainingMapOutputs(MapHost host) {
    // Cycle through remaining MapOutputs
    boolean isFirst = true;
    InputAttemptIdentifier first = null;
    for (InputAttemptIdentifier left : remaining.values()) {
      if (isFirst) {
        first = left;
        isFirst = false;
        continue;
      }
      scheduler.putBackKnownMapOutput(host, left);
    }
    if (first != null) { // Empty remaining list.
      scheduler.putBackKnownMapOutput(host, first);
    }
  }

  private static InputAttemptIdentifier[] EMPTY_ATTEMPT_ID_ARRAY = new InputAttemptIdentifier[0];

  private static class MapOutputStat {
    final InputAttemptIdentifier srcAttemptId;
    final long decompressedLength;
    final long compressedLength;
    final int forReduce;

    MapOutputStat(InputAttemptIdentifier srcAttemptId, long decompressedLength, long compressedLength, int forReduce) {
      this.srcAttemptId = srcAttemptId;
      this.decompressedLength = decompressedLength;
      this.compressedLength = compressedLength;
      this.forReduce = forReduce;
    }

    @Override
    public String toString() {
      return new String("id: " + srcAttemptId + ", decompressed length: " + decompressedLength + ", compressed length: " + compressedLength + ", reduce: " + forReduce);
    }
  }

  protected InputAttemptIdentifier[] copyMapOutput(MapHost host,
                                DataInputStream input, InputAttemptIdentifier inputAttemptIdentifier) throws FetcherReadTimeoutException {
    MapOutput mapOutput = null;
    InputAttemptIdentifier srcAttemptId = null;
    long decompressedLength = 0;
    long compressedLength = 0;
    try {
      long startTime = System.currentTimeMillis();
      int partitionCount = 1;

      if (this.compositeFetch) {
        // Multiple partitions are fetched
        partitionCount = WritableUtils.readVInt(input);
      }
      ArrayList<MapOutputStat> mapOutputStats = new ArrayList<>(partitionCount);
      for (int mapOutputIndex = 0; mapOutputIndex < partitionCount; mapOutputIndex++) {
        MapOutputStat mapOutputStat = null;
        try {
          //Read the shuffle header
          ShuffleHeader header = new ShuffleHeader();
          // TODO Review: Multiple header reads in case of status WAIT ?
          header.readFields(input);
          if (!header.mapId.startsWith(InputAttemptIdentifier.PATH_PREFIX)) {
            if (!stopped) {
              badIdErrs.increment(1);
              LOG.warn("Invalid map id: " + header.mapId + ", expected to start with " +
                  InputAttemptIdentifier.PATH_PREFIX + ", partition: " + header.forReduce);
              return new InputAttemptIdentifier[]{getNextRemainingAttempt()};
            } else {
              if (LOG.isDebugEnabled()) {
                LOG.debug("Already shutdown. Ignoring invalid map id error");
              }
              return EMPTY_ATTEMPT_ID_ARRAY;
            }
          }

          if (header.getCompressedLength() == 0) {
            // Empty partitions are already accounted for
            continue;
          }

          mapOutputStat = new MapOutputStat(scheduler.getIdentifierForFetchedOutput(header.mapId, header.forReduce),
              header.uncompressedLength,
              header.compressedLength,
              header.forReduce);
          mapOutputStats.add(mapOutputStat);
        } catch (IllegalArgumentException e) {
          if (!stopped) {
            badIdErrs.increment(1);
            LOG.warn("Invalid map id ", e);
            // Don't know which one was bad, so consider this one bad and dont read
            // the remaining because we dont know where to start reading from. YARN-1773
            return new InputAttemptIdentifier[]{getNextRemainingAttempt()};
          } else {
            if (LOG.isDebugEnabled()) {
              LOG.debug("Already shutdown. Ignoring invalid map id error. Exception: " +
                  e.getClass().getName() + ", Message: " + e.getMessage());
            }
            return EMPTY_ATTEMPT_ID_ARRAY;
          }
        }

        // Do some basic sanity verification
        if (!verifySanity(mapOutputStat.compressedLength, mapOutputStat.decompressedLength, mapOutputStat.forReduce,
            remaining, mapOutputStat.srcAttemptId)) {
          if (!stopped) {
            srcAttemptId = mapOutputStat.srcAttemptId;
            if (srcAttemptId == null) {
              srcAttemptId = getNextRemainingAttempt();
              LOG.warn("Was expecting " + srcAttemptId + " but got null");
            }
            assert (srcAttemptId != null);
            return new InputAttemptIdentifier[]{srcAttemptId};
          } else {
            if (LOG.isDebugEnabled()) {
              LOG.debug("Already stopped. Ignoring verification failure.");
            }
            return EMPTY_ATTEMPT_ID_ARRAY;
          }
        }

        if (LOG.isDebugEnabled()) {
          LOG.debug("header: " + mapOutputStat.srcAttemptId + ", len: " + mapOutputStat.compressedLength +
              ", decomp len: " + mapOutputStat.decompressedLength);
        }
      }

      for (MapOutputStat mapOutputStat : mapOutputStats) {
        // Get the location for the map output - either in-memory or on-disk
        srcAttemptId = mapOutputStat.srcAttemptId;
        decompressedLength = mapOutputStat.decompressedLength;
        compressedLength = mapOutputStat.compressedLength;
        try {
          mapOutput = allocator.reserve(srcAttemptId, decompressedLength, compressedLength, id);
        } catch (IOException e) {
          if (!stopped) {
            // Kill the reduce attempt
            ioErrs.increment(1);
            scheduler.reportLocalError(e);
          } else {
            if (LOG.isDebugEnabled()) {
              LOG.debug("Already stopped. Ignoring error from merger.reserve");
            }
          }
          return EMPTY_ATTEMPT_ID_ARRAY;
        }

        // Check if we can shuffle *now* ...
        if (mapOutput.getType() == Type.WAIT) {
          LOG.info("fetcher#" + id + " - MergerManager returned Status.WAIT ...");
          //Not an error but wait to process data.
          return EMPTY_ATTEMPT_ID_ARRAY;
        }

<<<<<<< HEAD
        // Go!
        if (LOG.isDebugEnabled()) {
          LOG.debug("fetcher#" + id + " about to shuffle output of map " +
              mapOutput.getAttemptIdentifier() + " decomp: " +
              decompressedLength + " len: " + compressedLength + " to " + mapOutput.getType());
        }
=======
      if (mapOutput.getType() == Type.MEMORY) {
        ShuffleUtils.shuffleToMemory(mapOutput.getMemory(), input,
          (int) decompressedLength, (int) compressedLength, codec, ifileReadAhead,
          ifileReadAheadLength, LOG, mapOutput.getAttemptIdentifier());
      } else if (mapOutput.getType() == Type.DISK) {
        ShuffleUtils.shuffleToDisk(mapOutput.getDisk(), host.getHostIdentifier(),
          input, compressedLength, decompressedLength, LOG,
          mapOutput.getAttemptIdentifier(),
          ifileReadAhead, ifileReadAheadLength, verifyDiskChecksum);
      } else {
        throw new IOException("Unknown mapOutput type while fetching shuffle data:" +
            mapOutput.getType());
      }
>>>>>>> e375b9d3

        if (mapOutput.getType() == Type.MEMORY) {
          ShuffleUtils.shuffleToMemory(mapOutput.getMemory(), input,
              (int) decompressedLength, (int) compressedLength, codec, ifileReadAhead,
              ifileReadAheadLength, LOG, mapOutput.getAttemptIdentifier().toString());
        } else if (mapOutput.getType() == Type.DISK) {
          ShuffleUtils.shuffleToDisk(mapOutput.getDisk(), host.getHostIdentifier(),
              input, compressedLength, decompressedLength, LOG,
              mapOutput.getAttemptIdentifier().toString(),
              ifileReadAhead, ifileReadAheadLength, verifyDiskChecksum);
        } else {
          throw new IOException("Unknown mapOutput type while fetching shuffle data:" +
              mapOutput.getType());
        }

        // Inform the shuffle scheduler
        long endTime = System.currentTimeMillis();
        // Reset retryStartTime as map task make progress if retried before.
        retryStartTime = 0;

        scheduler.copySucceeded(srcAttemptId, host, compressedLength, decompressedLength,
            endTime - startTime, mapOutput, false);
        // Note successful shuffle
        metrics.successFetch();
      }
      remaining.remove(inputAttemptIdentifier.toString());
    } catch(IOException ioe) {
      if (stopped) {
        if (LOG.isDebugEnabled()) {
          LOG.debug("Not reporting fetch failure for exception during data copy: ["
              + ioe.getClass().getName() + ", " + ioe.getMessage() + "]");
        }
        cleanupCurrentConnection(true);
        if (mapOutput != null) {
          mapOutput.abort(); // Release resources
        }
        // Don't need to put back - since that's handled by the invoker
        return EMPTY_ATTEMPT_ID_ARRAY;
      }
      if (shouldRetry(host, ioe)) {
        //release mem/file handles
        if (mapOutput != null) {
          mapOutput.abort();
        }
        throw new FetcherReadTimeoutException(ioe);
      }
      ioErrs.increment(1);
      if (srcAttemptId == null || mapOutput == null) {
        LOG.info("fetcher#" + id + " failed to read map header" +
            srcAttemptId + " decomp: " +
            decompressedLength + ", " + compressedLength, ioe);
        if (srcAttemptId == null) {
          return remaining.values().toArray(new InputAttemptIdentifier[remaining.values().size()]);
        } else {
          return new InputAttemptIdentifier[]{srcAttemptId};
        }
      }
      LOG.warn("Failed to shuffle output of " + srcAttemptId +
          " from " + host.getHostIdentifier(), ioe);

      // Inform the shuffle-scheduler
      mapOutput.abort();
      metrics.failedFetch();
      return new InputAttemptIdentifier[]{srcAttemptId};
    }
    return null;
  }

  /**
   * Check connection needs to be re-established.
   *
   * @param host
   * @param ioe
   * @return true to indicate connection retry. false otherwise.
   * @throws IOException
   */
  private boolean shouldRetry(MapHost host, IOException ioe) {
    if (!(ioe instanceof SocketTimeoutException)) {
      return false;
    }
    // First time to retry.
    long currentTime = System.currentTimeMillis();
    if (retryStartTime == 0) {
      retryStartTime = currentTime;
    }

    if (currentTime - retryStartTime < httpConnectionParams.getReadTimeout()) {
      LOG.warn("Shuffle output from " + host.getHostIdentifier() +
          " failed, retry it.");
      //retry connecting to the host
      return true;
    } else {
      // timeout, prepare to be failed.
      LOG.warn("Timeout for copying MapOutput with retry on host " + host
          + "after " + httpConnectionParams.getReadTimeout() + "milliseconds.");
      return false;
    }
  }
  
  /**
   * Do some basic verification on the input received -- Being defensive
   * @param compressedLength
   * @param decompressedLength
   * @param forReduce
   * @param remaining
   * @param srcAttemptId
   * @return true/false, based on if the verification succeeded or not
   */
  private boolean verifySanity(long compressedLength, long decompressedLength,
      int forReduce, Map<String, InputAttemptIdentifier> remaining, InputAttemptIdentifier srcAttemptId) {
    if (compressedLength < 0 || decompressedLength < 0) {
      wrongLengthErrs.increment(1);
      LOG.warn(logIdentifier + " invalid lengths in map output header: id: " +
          srcAttemptId + " len: " + compressedLength + ", decomp len: " + 
               decompressedLength);
      return false;
    }

    // partitionId verification. Isn't availalbe here because it is encoded into
    // URI
    if (forReduce < minPartition || forReduce > maxPartition) {
      wrongReduceErrs.increment(1);
      LOG.warn(logIdentifier + " data for the wrong partition map: " + srcAttemptId + " len: "
          + compressedLength + " decomp len: " + decompressedLength + " for partition " + forReduce
          + ", expected partition range: " + minPartition + "-" + maxPartition);
      return false;
    }
    return true;
  }
  
  private InputAttemptIdentifier getNextRemainingAttempt() {
    if (remaining.size() > 0) {
      return remaining.values().iterator().next();
    } else {
      return null;
    }
  }

  @VisibleForTesting
  protected void setupLocalDiskFetch(MapHost host) throws InterruptedException {
    // Get completed maps on 'host'
    List<InputAttemptIdentifier> srcAttempts = scheduler.getMapsForHost(host);

    // Sanity check to catch hosts with only 'OBSOLETE' maps,
    // especially at the tail of large jobs
    if (srcAttempts.size() == 0) {
      return;
    }

    if(LOG.isDebugEnabled()) {
      LOG.debug("Fetcher " + id + " going to fetch (local disk) from " + host + " for: "
          + srcAttempts + ", partition range: " + minPartition + "-" + maxPartition);
    }

    // List of maps to be fetched yet
    populateRemainingMap(srcAttempts);

    try {
      final Iterator<InputAttemptIdentifier> iter = remaining.values().iterator();
      while (iter.hasNext()) {
        // Avoid fetching more if already stopped
        if (stopped) {
          return;
        }
        InputAttemptIdentifier srcAttemptId = iter.next();
        MapOutput mapOutput = null;
        boolean hasFailures = false;
        // Fetch partition count number of map outputs (handles auto-reduce case)
        for (int curPartition = minPartition; curPartition <= maxPartition; curPartition++) {
          try {
            long startTime = System.currentTimeMillis();

            // Partition id is the base partition id plus the relative offset
            int reduceId = host.getPartitionId() + curPartition - minPartition;
            srcAttemptId = scheduler.getIdentifierForFetchedOutput(srcAttemptId.getPathComponent(), reduceId);
            Path filename = getShuffleInputFileName(srcAttemptId.getPathComponent(), null);
            TezIndexRecord indexRecord = getIndexRecord(srcAttemptId.getPathComponent(), reduceId);

            mapOutput = getMapOutputForDirectDiskFetch(srcAttemptId, filename, indexRecord);
            long endTime = System.currentTimeMillis();
            scheduler.copySucceeded(srcAttemptId, host, indexRecord.getPartLength(),
                indexRecord.getRawLength(), (endTime - startTime), mapOutput, true);
            metrics.successFetch();
          } catch (IOException e) {
            if (mapOutput != null) {
              mapOutput.abort();
            }
            if (!stopped) {
              hasFailures = true;
              metrics.failedFetch();
              ioErrs.increment(1);
              scheduler.copyFailed(srcAttemptId, host, true, false, true);
              LOG.warn("Failed to read local disk output of " + srcAttemptId + " from " +
                  host.getHostIdentifier(), e);
            } else {
              if (LOG.isDebugEnabled()) {
                LOG.debug(
                    "Ignoring fetch error during local disk copy since fetcher has already been stopped");
              }
              return;
            }

          }
        }
        if (!hasFailures) {
          iter.remove();
        }
      }
    } finally {
      putBackRemainingMapOutputs(host);
    }

  }

  @VisibleForTesting
  //TODO: Refactor following to make use of methods from TezTaskOutputFiles to be consistent.
  protected Path getShuffleInputFileName(String pathComponent, String suffix)
      throws IOException {
    LocalDirAllocator localDirAllocator = new LocalDirAllocator(TezRuntimeFrameworkConfigs.LOCAL_DIRS);
    suffix = suffix != null ? suffix : "";
    String outputPath = Constants.TEZ_RUNTIME_TASK_OUTPUT_DIR + Path.SEPARATOR +
        pathComponent + Path.SEPARATOR +
        Constants.TEZ_RUNTIME_TASK_OUTPUT_FILENAME_STRING + suffix;
    String pathFromLocalDir = getPathForLocalDir(outputPath);

    return localDirAllocator.getLocalPathToRead(pathFromLocalDir.toString(), conf);
  }

  @VisibleForTesting
  protected TezIndexRecord getIndexRecord(String pathComponent, int partitionId)
      throws IOException {
    Path indexFile = getShuffleInputFileName(pathComponent,
        Constants.TEZ_RUNTIME_TASK_OUTPUT_INDEX_SUFFIX_STRING);
    TezSpillRecord spillRecord = new TezSpillRecord(indexFile, conf);
    return spillRecord.getIndex(partitionId);
  }

  @VisibleForTesting
  protected MapOutput getMapOutputForDirectDiskFetch(InputAttemptIdentifier srcAttemptId,
                                                     Path filename, TezIndexRecord indexRecord)
      throws IOException {
    return MapOutput.createLocalDiskMapOutput(srcAttemptId, allocator, filename,
        indexRecord.getStartOffset(), indexRecord.getPartLength(), true);
  }

  @VisibleForTesting
  void populateRemainingMap(List<InputAttemptIdentifier> origlist) {
    if (remaining == null) {
      remaining = new LinkedHashMap<String, InputAttemptIdentifier>(origlist.size());
    }
    for (InputAttemptIdentifier id : origlist) {
      remaining.put(id.toString(), id);
    }
  }

  private String getPathForLocalDir(String suffix) {
    if(ShuffleUtils.isTezShuffleHandler(conf)) {
      return Constants.DAG_PREFIX + dagId + Path.SEPARATOR + suffix;
    }
    return suffix;
  }
}
<|MERGE_RESOLUTION|>--- conflicted
+++ resolved
@@ -541,37 +541,21 @@
           return EMPTY_ATTEMPT_ID_ARRAY;
         }
 
-<<<<<<< HEAD
         // Go!
         if (LOG.isDebugEnabled()) {
           LOG.debug("fetcher#" + id + " about to shuffle output of map " +
               mapOutput.getAttemptIdentifier() + " decomp: " +
               decompressedLength + " len: " + compressedLength + " to " + mapOutput.getType());
         }
-=======
-      if (mapOutput.getType() == Type.MEMORY) {
-        ShuffleUtils.shuffleToMemory(mapOutput.getMemory(), input,
-          (int) decompressedLength, (int) compressedLength, codec, ifileReadAhead,
-          ifileReadAheadLength, LOG, mapOutput.getAttemptIdentifier());
-      } else if (mapOutput.getType() == Type.DISK) {
-        ShuffleUtils.shuffleToDisk(mapOutput.getDisk(), host.getHostIdentifier(),
-          input, compressedLength, decompressedLength, LOG,
-          mapOutput.getAttemptIdentifier(),
-          ifileReadAhead, ifileReadAheadLength, verifyDiskChecksum);
-      } else {
-        throw new IOException("Unknown mapOutput type while fetching shuffle data:" +
-            mapOutput.getType());
-      }
->>>>>>> e375b9d3
 
         if (mapOutput.getType() == Type.MEMORY) {
           ShuffleUtils.shuffleToMemory(mapOutput.getMemory(), input,
               (int) decompressedLength, (int) compressedLength, codec, ifileReadAhead,
-              ifileReadAheadLength, LOG, mapOutput.getAttemptIdentifier().toString());
+              ifileReadAheadLength, LOG, mapOutput.getAttemptIdentifier());
         } else if (mapOutput.getType() == Type.DISK) {
           ShuffleUtils.shuffleToDisk(mapOutput.getDisk(), host.getHostIdentifier(),
               input, compressedLength, decompressedLength, LOG,
-              mapOutput.getAttemptIdentifier().toString(),
+              mapOutput.getAttemptIdentifier(),
               ifileReadAhead, ifileReadAheadLength, verifyDiskChecksum);
         } else {
           throw new IOException("Unknown mapOutput type while fetching shuffle data:" +

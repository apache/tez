--- conflicted
+++ resolved
@@ -55,11 +55,7 @@
 import com.google.common.util.concurrent.MoreExecutors;
 import com.google.common.util.concurrent.ThreadFactoryBuilder;
 import org.apache.hadoop.io.compress.CompressionCodec;
-<<<<<<< HEAD
-import org.apache.hadoop.security.UserGroupInformation;
 import org.apache.tez.dag.api.TezConfiguration;
-=======
->>>>>>> 68fe0233
 import org.apache.tez.http.HttpConnectionParams;
 import org.apache.tez.common.CallableWithNdc;
 import org.apache.tez.common.security.JobTokenSecretManager;
@@ -1151,8 +1147,7 @@
     return pathToIdentifierMap.get(new PathPartition(path, reduceId));
   }
   
-<<<<<<< HEAD
-  private boolean inputShouldBeConsumed(InputAttemptIdentifier id) {
+  private synchronized boolean inputShouldBeConsumed(InputAttemptIdentifier id) {
     boolean isInputFinished = false;
     if (id instanceof CompositeInputAttemptIdentifier) {
       CompositeInputAttemptIdentifier cid = (CompositeInputAttemptIdentifier)id;
@@ -1161,11 +1156,6 @@
       isInputFinished = isInputFinished(id.getInputIdentifier());
     }
     return !obsoleteInputs.contains(id) && !isInputFinished;
-=======
-  private synchronized boolean inputShouldBeConsumed(InputAttemptIdentifier id) {
-    return (!obsoleteInputs.contains(id) && 
-             !isInputFinished(id.getInputIdentifier()));
->>>>>>> 68fe0233
   }
 
   public synchronized List<InputAttemptIdentifier> getMapsForHost(MapHost host) {

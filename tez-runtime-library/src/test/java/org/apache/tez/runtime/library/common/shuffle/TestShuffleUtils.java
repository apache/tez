package org.apache.tez.runtime.library.common.shuffle;

import com.google.common.collect.Lists;
import com.google.protobuf.ByteString;

import org.apache.hadoop.conf.Configuration;
import org.apache.hadoop.fs.ChecksumException;
import org.apache.hadoop.fs.FileSystem;
import org.apache.hadoop.fs.Path;
import org.apache.hadoop.io.DataOutputBuffer;
import org.apache.hadoop.io.Text;
import org.apache.hadoop.io.compress.CompressionCodec;
import org.apache.hadoop.io.compress.CompressionInputStream;
import org.apache.hadoop.io.compress.Decompressor;
import org.apache.hadoop.yarn.api.records.ApplicationId;
import org.apache.tez.common.TezCommonUtils;
import org.apache.tez.common.TezRuntimeFrameworkConfigs;
import org.apache.tez.common.TezUtilsInternal;
import org.apache.tez.common.counters.TezCounters;
import org.apache.tez.dag.api.TezConfiguration;
import org.apache.tez.runtime.api.Event;
import org.apache.tez.runtime.api.InputContext;
import org.apache.tez.runtime.api.OutputContext;
import org.apache.tez.runtime.api.events.CompositeDataMovementEvent;
import org.apache.tez.runtime.api.events.VertexManagerEvent;
import org.apache.tez.runtime.api.impl.ExecutionContextImpl;
import org.apache.tez.runtime.library.api.TezRuntimeConfiguration;
import org.apache.tez.runtime.library.common.sort.impl.IFileOutputStream;
import org.apache.tez.runtime.library.common.sort.impl.TezIndexRecord;
import org.apache.tez.runtime.library.common.sort.impl.TezSpillRecord;
import org.apache.tez.runtime.library.partitioner.HashPartitioner;
import org.apache.tez.runtime.library.shuffle.impl.ShuffleUserPayloads;
import org.junit.Assert;
import org.junit.Before;
import org.junit.Test;
import org.slf4j.Logger;

import java.io.ByteArrayInputStream;
import java.io.ByteArrayOutputStream;
import java.io.IOException;
import java.io.InputStream;
import java.io.OutputStream;
import java.nio.ByteBuffer;
import java.util.Arrays;
import java.util.BitSet;
import java.util.List;
import java.util.Random;

import static org.mockito.Mockito.any;
import static org.mockito.Mockito.anyInt;
import static org.mockito.Mockito.doReturn;
import static org.mockito.Mockito.mock;
import static org.mockito.Mockito.when;

/**
 * Licensed to the Apache Software Foundation (ASF) under one
 * or more contributor license agreements.  See the NOTICE file
 * distributed with this work for additional information
 * regarding copyright ownership.  The ASF licenses this file
 * to you under the Apache License, Version 2.0 (the
 * "License"); you may not use this file except in compliance
 * with the License.  You may obtain a copy of the License at
 * <p/>
 * http://www.apache.org/licenses/LICENSE-2.0
 * <p/>
 * Unless required by applicable law or agreed to in writing, software
 * distributed under the License is distributed on an "AS IS" BASIS,
 * WITHOUT WARRANTIES OR CONDITIONS OF ANY KIND, either express or implied.
 * See the License for the specific language governing permissions and
 * limitations under the License.
 */
public class TestShuffleUtils {

  private static final String HOST = "localhost";
  private static final int PORT = 8080;
  private static final String PATH_COMPONENT = "attempt";

  private OutputContext outputContext;
  private Configuration conf;
  private FileSystem localFs;
  private Path workingDir;

  private InputContext createTezInputContext() {
    ApplicationId applicationId = ApplicationId.newInstance(1, 1);
    InputContext inputContext = mock(InputContext.class);
    doReturn(applicationId).when(inputContext).getApplicationId();
    doReturn("sourceVertex").when(inputContext).getSourceVertexName();
    when(inputContext.getCounters()).thenReturn(new TezCounters());
    return inputContext;
  }

  private OutputContext createTezOutputContext() throws IOException {
    ApplicationId applicationId = ApplicationId.newInstance(1, 1);
    OutputContext outputContext = mock(OutputContext.class);

    ExecutionContextImpl executionContext = mock(ExecutionContextImpl.class);
    doReturn("localhost").when(executionContext).getHostName();
    doReturn(executionContext).when(outputContext).getExecutionContext();

    DataOutputBuffer serviceProviderMetaData = new DataOutputBuffer();
    serviceProviderMetaData.writeInt(80);
    doReturn(ByteBuffer.wrap(serviceProviderMetaData.getData())).when(outputContext)
        .getServiceProviderMetaData
            (conf.get(TezConfiguration.TEZ_AM_SHUFFLE_AUXILIARY_SERVICE_ID,
                TezConfiguration.TEZ_AM_SHUFFLE_AUXILIARY_SERVICE_ID_DEFAULT));


    doReturn(1).when(outputContext).getTaskVertexIndex();
    doReturn(1).when(outputContext).getOutputIndex();
    doReturn(0).when(outputContext).getDAGAttemptNumber();
    doReturn("destVertex").when(outputContext).getDestinationVertexName();

    when(outputContext.getCounters()).thenReturn(new TezCounters());
    return outputContext;
  }


  @Before
  public void setup() throws Exception {
    conf = new Configuration();
    outputContext = createTezOutputContext();
    conf.set("fs.defaultFS", "file:///");
    localFs = FileSystem.getLocal(conf);

    workingDir = new Path(
        new Path(System.getProperty("test.build.data", "/tmp")),
        TestShuffleUtils.class.getName())
        .makeQualified(localFs.getUri(), localFs.getWorkingDirectory());
    String localDirs = workingDir.toString();
    conf.set(TezRuntimeConfiguration.TEZ_RUNTIME_KEY_CLASS, Text.class.getName());
    conf.set(TezRuntimeConfiguration.TEZ_RUNTIME_VALUE_CLASS, Text.class.getName());
    conf.set(TezRuntimeConfiguration.TEZ_RUNTIME_PARTITIONER_CLASS,
        HashPartitioner.class.getName());
    conf.setStrings(TezRuntimeFrameworkConfigs.LOCAL_DIRS, localDirs);
  }

  private Path createIndexFile(int numPartitions, boolean allEmptyPartitions) throws IOException {
    Path path = new Path(workingDir, "file.index.out");
    TezSpillRecord spillRecord = new TezSpillRecord(numPartitions);
    long startOffset = 0;
    long partLen = 200; //compressed
    Random rnd = new Random();
    for(int i=0;i<numPartitions;i++) {
      long rawLen = rnd.nextLong();
      if (i % 2  == 0 || allEmptyPartitions) {
        rawLen = 6; //indicates empty partition
      }
      TezIndexRecord indexRecord = new TezIndexRecord(startOffset, rawLen, partLen);
      startOffset += partLen;
      spillRecord.putIndex(indexRecord, i);
    }
    spillRecord.writeToFile(path, conf);
    return path;
  }

  @Test
  public void testGenerateOnSpillEvent() throws Exception {
    List<Event> events = Lists.newLinkedList();
    Path indexFile = createIndexFile(10, false);

    boolean finalMergeEnabled = false;
    boolean isLastEvent = false;
    int spillId = 0;
    int physicalOutputs = 10;
    String pathComponent = "/attempt_x_y_0/file.out";
    ShuffleUtils.generateEventOnSpill(events, finalMergeEnabled, isLastEvent,
        outputContext, spillId, new TezSpillRecord(indexFile, conf),
<<<<<<< HEAD
            physicalOutputs, true, pathComponent, null, false, this.conf);
=======
            physicalOutputs, true, pathComponent, null, false, TezCommonUtils.newBestCompressionDeflater());
>>>>>>> a33d2213

    Assert.assertTrue(events.size() == 1);
    Assert.assertTrue(events.get(0) instanceof CompositeDataMovementEvent);

    CompositeDataMovementEvent cdme = (CompositeDataMovementEvent) events.get(0);
    Assert.assertTrue(cdme.getCount() == physicalOutputs);
    Assert.assertTrue(cdme.getSourceIndexStart() == 0);

    ByteBuffer payload = cdme.getUserPayload();
    ShuffleUserPayloads.DataMovementEventPayloadProto dmeProto =
        ShuffleUserPayloads.DataMovementEventPayloadProto.parseFrom(ByteString.copyFrom(payload));

    Assert.assertTrue(dmeProto.getSpillId() == 0);
    Assert.assertTrue(dmeProto.hasLastEvent() && !dmeProto.getLastEvent());

    byte[] emptyPartitions = TezCommonUtils.decompressByteStringToByteArray(dmeProto.getEmptyPartitions());
    BitSet emptyPartitionsBitSet = TezUtilsInternal.fromByteArray(emptyPartitions);
    Assert.assertTrue("emptyPartitionBitSet cardinality (expecting 5) = " + emptyPartitionsBitSet
        .cardinality(), emptyPartitionsBitSet.cardinality() == 5);

    events.clear();

  }

  @Test
  public void testGenerateOnSpillEvent_With_FinalMerge() throws Exception {
    List<Event> events = Lists.newLinkedList();
    Path indexFile = createIndexFile(10, false);

    boolean finalMergeEnabled = true;
    boolean isLastEvent = true;
    int spillId = 0;
    int physicalOutputs = 10;
    String pathComponent = "/attempt_x_y_0/file.out";

    //normal code path where we do final merge all the time
    ShuffleUtils.generateEventOnSpill(events, finalMergeEnabled, isLastEvent,
        outputContext, spillId, new TezSpillRecord(indexFile, conf),
<<<<<<< HEAD
            physicalOutputs, true, pathComponent, null, false, this.conf);
=======
            physicalOutputs, true, pathComponent, null, false, TezCommonUtils.newBestCompressionDeflater());
>>>>>>> a33d2213

    Assert.assertTrue(events.size() == 2); //one for VM
    Assert.assertTrue(events.get(0) instanceof VertexManagerEvent);
    Assert.assertTrue(events.get(1) instanceof CompositeDataMovementEvent);

    CompositeDataMovementEvent cdme = (CompositeDataMovementEvent) events.get(1);
    Assert.assertTrue(cdme.getCount() == physicalOutputs);
    Assert.assertTrue(cdme.getSourceIndexStart() == 0);

    ShuffleUserPayloads.DataMovementEventPayloadProto dmeProto =
        ShuffleUserPayloads.DataMovementEventPayloadProto.parseFrom(ByteString.copyFrom( cdme.getUserPayload()));

    //With final merge, spill details should not be present
    Assert.assertFalse(dmeProto.hasSpillId());
    Assert.assertFalse(dmeProto.hasLastEvent() || dmeProto.getLastEvent());

    byte[]  emptyPartitions = TezCommonUtils.decompressByteStringToByteArray(dmeProto
        .getEmptyPartitions());
    BitSet  emptyPartitionsBitSet = TezUtilsInternal.fromByteArray(emptyPartitions);
    Assert.assertTrue("emptyPartitionBitSet cardinality (expecting 5) = " + emptyPartitionsBitSet
        .cardinality(), emptyPartitionsBitSet.cardinality() == 5);

  }

  @Test
  public void testGenerateOnSpillEvent_With_All_EmptyPartitions() throws Exception {
    List<Event> events = Lists.newLinkedList();

    //Create an index file with all empty partitions
    Path indexFile = createIndexFile(10, true);

    boolean finalMergeDisabled = false;
    boolean isLastEvent = true;
    int spillId = 0;
    int physicalOutputs = 10;
    String pathComponent = "/attempt_x_y_0/file.out";

    //normal code path where we do final merge all the time
    ShuffleUtils.generateEventOnSpill(events, finalMergeDisabled, isLastEvent,
        outputContext, spillId, new TezSpillRecord(indexFile, conf),
<<<<<<< HEAD
            physicalOutputs, true, pathComponent, null, false, this.conf);
=======
            physicalOutputs, true, pathComponent, null, false, TezCommonUtils.newBestCompressionDeflater());
>>>>>>> a33d2213

    Assert.assertTrue(events.size() == 2); //one for VM
    Assert.assertTrue(events.get(0) instanceof VertexManagerEvent);
    Assert.assertTrue(events.get(1) instanceof CompositeDataMovementEvent);

    CompositeDataMovementEvent cdme = (CompositeDataMovementEvent) events.get(1);
    Assert.assertTrue(cdme.getCount() == physicalOutputs);
    Assert.assertTrue(cdme.getSourceIndexStart() == 0);

    ShuffleUserPayloads.DataMovementEventPayloadProto dmeProto =
        ShuffleUserPayloads.DataMovementEventPayloadProto.parseFrom(ByteString.copyFrom( cdme.getUserPayload()));

    //spill details should be present
    Assert.assertTrue(dmeProto.getSpillId() == 0);
    Assert.assertTrue(dmeProto.hasLastEvent() && dmeProto.getLastEvent());

    Assert.assertTrue(dmeProto.getPathComponent().equals(""));

    byte[]  emptyPartitions = TezCommonUtils.decompressByteStringToByteArray(dmeProto
        .getEmptyPartitions());
    BitSet  emptyPartitionsBitSet = TezUtilsInternal.fromByteArray(emptyPartitions);
    Assert.assertTrue("emptyPartitionBitSet cardinality (expecting 10) = " + emptyPartitionsBitSet
        .cardinality(), emptyPartitionsBitSet.cardinality() == 10);

  }

  @Test
  public void testInternalErrorTranslation() throws Exception {
    String codecErrorMsg = "codec failure";
    CompressionInputStream mockCodecStream = mock(CompressionInputStream.class);
    when(mockCodecStream.read(any(byte[].class), anyInt(), anyInt()))
        .thenThrow(new InternalError(codecErrorMsg));
    Decompressor mockDecoder = mock(Decompressor.class);
    CompressionCodec mockCodec = mock(CompressionCodec.class);
    when(mockCodec.createDecompressor()).thenReturn(mockDecoder);
    when(mockCodec.createInputStream(any(InputStream.class), any(Decompressor.class)))
        .thenReturn(mockCodecStream);
    byte[] header = new byte[] { (byte) 'T', (byte) 'I', (byte) 'F', (byte) 1};
    try {
      ShuffleUtils.shuffleToMemory(new byte[1024], new ByteArrayInputStream(header),
          1024, 128, mockCodec, false, 0, mock(Logger.class), "identifier");
      Assert.fail("shuffle was supposed to throw!");
    } catch (IOException e) {
      Assert.assertTrue(e.getCause() instanceof InternalError);
      Assert.assertTrue(e.getMessage().contains(codecErrorMsg));
    }
  }

  @Test
  public void testShuffleToDiskChecksum() throws Exception {
    // verify sending a stream of zeroes without checksum validation
    // does not trigger an exception
    byte[] bogusData = new byte[1000];
    Arrays.fill(bogusData, (byte) 0);
    ByteArrayInputStream in = new ByteArrayInputStream(bogusData);
    ByteArrayOutputStream baos = new ByteArrayOutputStream();
    ShuffleUtils.shuffleToDisk(baos, "somehost", in,
        bogusData.length, 2000, mock(Logger.class), "identifier", false, 0, false);
    Assert.assertArrayEquals(bogusData, baos.toByteArray());

    // verify sending same stream of zeroes with validation generates an exception
    in.reset();
    try {
      ShuffleUtils.shuffleToDisk(mock(OutputStream.class), "somehost", in,
          bogusData.length, 2000, mock(Logger.class), "identifier", false, 0, true);
      Assert.fail("shuffle was supposed to throw!");
    } catch (IOException e) {
    }
  }
}<|MERGE_RESOLUTION|>--- conflicted
+++ resolved
@@ -165,11 +165,7 @@
     String pathComponent = "/attempt_x_y_0/file.out";
     ShuffleUtils.generateEventOnSpill(events, finalMergeEnabled, isLastEvent,
         outputContext, spillId, new TezSpillRecord(indexFile, conf),
-<<<<<<< HEAD
-            physicalOutputs, true, pathComponent, null, false, this.conf);
-=======
-            physicalOutputs, true, pathComponent, null, false, TezCommonUtils.newBestCompressionDeflater());
->>>>>>> a33d2213
+            physicalOutputs, true, pathComponent, null, false, this.conf, TezCommonUtils.newBestCompressionDeflater());
 
     Assert.assertTrue(events.size() == 1);
     Assert.assertTrue(events.get(0) instanceof CompositeDataMovementEvent);
@@ -208,11 +204,7 @@
     //normal code path where we do final merge all the time
     ShuffleUtils.generateEventOnSpill(events, finalMergeEnabled, isLastEvent,
         outputContext, spillId, new TezSpillRecord(indexFile, conf),
-<<<<<<< HEAD
-            physicalOutputs, true, pathComponent, null, false, this.conf);
-=======
-            physicalOutputs, true, pathComponent, null, false, TezCommonUtils.newBestCompressionDeflater());
->>>>>>> a33d2213
+            physicalOutputs, true, pathComponent, null, false, this.conf, TezCommonUtils.newBestCompressionDeflater());
 
     Assert.assertTrue(events.size() == 2); //one for VM
     Assert.assertTrue(events.get(0) instanceof VertexManagerEvent);
@@ -253,11 +245,7 @@
     //normal code path where we do final merge all the time
     ShuffleUtils.generateEventOnSpill(events, finalMergeDisabled, isLastEvent,
         outputContext, spillId, new TezSpillRecord(indexFile, conf),
-<<<<<<< HEAD
-            physicalOutputs, true, pathComponent, null, false, this.conf);
-=======
-            physicalOutputs, true, pathComponent, null, false, TezCommonUtils.newBestCompressionDeflater());
->>>>>>> a33d2213
+            physicalOutputs, true, pathComponent, null, false, this.conf, TezCommonUtils.newBestCompressionDeflater());
 
     Assert.assertTrue(events.size() == 2); //one for VM
     Assert.assertTrue(events.get(0) instanceof VertexManagerEvent);

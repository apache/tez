/**
* Licensed to the Apache Software Foundation (ASF) under one
* or more contributor license agreements.  See the NOTICE file
* distributed with this work for additional information
* regarding copyright ownership.  The ASF licenses this file
* to you under the Apache License, Version 2.0 (the
* "License"); you may not use this file except in compliance
* with the License.  You may obtain a copy of the License at
*
*     http://www.apache.org/licenses/LICENSE-2.0
*
* Unless required by applicable law or agreed to in writing, software
* distributed under the License is distributed on an "AS IS" BASIS,
* WITHOUT WARRANTIES OR CONDITIONS OF ANY KIND, either express or implied.
* See the License for the specific language governing permissions and
* limitations under the License.
*/

package org.apache.tez.dag.app.rm.container;

import java.io.IOException;
import java.net.InetSocketAddress;
import java.nio.ByteBuffer;
import java.util.HashMap;
import java.util.List;
import java.util.Map;
import java.util.Map.Entry;
import java.util.TreeMap;

import org.slf4j.Logger;
import org.slf4j.LoggerFactory;
import org.apache.hadoop.conf.Configuration;
import org.apache.hadoop.fs.FileStatus;
import org.apache.hadoop.fs.FileSystem;
import org.apache.hadoop.fs.Path;
import org.apache.hadoop.io.DataOutputBuffer;
import org.apache.hadoop.security.Credentials;
import org.apache.hadoop.yarn.api.records.ApplicationAccessType;
import org.apache.hadoop.yarn.api.records.ContainerId;
import org.apache.hadoop.yarn.api.records.ContainerLaunchContext;
import org.apache.hadoop.yarn.api.records.LocalResource;
import org.apache.hadoop.yarn.api.records.LocalResourceType;
import org.apache.hadoop.yarn.api.records.LocalResourceVisibility;
import org.apache.hadoop.yarn.api.records.Resource;
import org.apache.hadoop.yarn.api.records.URL;
import org.apache.hadoop.yarn.util.ConverterUtils;
import org.apache.tez.client.TezClientUtils;
import org.apache.tez.common.TezCommonUtils;
import org.apache.tez.common.security.TokenCache;
import org.apache.tez.dag.api.TezConfiguration;
import org.apache.tez.dag.api.TezConstants;
import org.apache.tez.dag.api.TezUncheckedException;
import org.apache.tez.dag.app.AppContext;
import org.apache.tez.dag.records.TezDAGID;
import org.apache.tez.dag.utils.TezRuntimeChildJVM;

import com.google.common.annotations.VisibleForTesting;

public class AMContainerHelpers {

  private static final Logger LOG = LoggerFactory.getLogger(AMContainerHelpers.class);

  private static Object commonContainerSpecLock = new Object();
  private static TezDAGID lastDAGID = null;
  private static Map<TezDAGID, ContainerLaunchContext> commonContainerSpecs =
      new HashMap<TezDAGID, ContainerLaunchContext>();

  public static void dagComplete(TezDAGID dagId) {
    synchronized (commonContainerSpecLock) {
      commonContainerSpecs.remove(dagId);
    }
  }

  /**
   * Create a {@link LocalResource} record with all the given parameters.
   */
  public static LocalResource createLocalResource(FileSystem fc, Path file,
      LocalResourceType type, LocalResourceVisibility visibility)
      throws IOException {
    FileStatus fstat = fc.getFileStatus(file);
    URL resourceURL = ConverterUtils.getYarnUrlFromPath(fc.resolvePath(fstat
        .getPath()));
    long resourceSize = fstat.getLen();
    long resourceModificationTime = fstat.getModificationTime();

    return LocalResource.newInstance(resourceURL, type, visibility,
        resourceSize, resourceModificationTime);
  }

  /**
   * Create the common {@link ContainerLaunchContext} for all attempts.
   *
   * @param applicationACLs
   * @param auxiliaryService
   */
  private static ContainerLaunchContext createCommonContainerLaunchContext(
      Map<ApplicationAccessType, String> applicationACLs,
<<<<<<< HEAD
      Credentials credentials, Configuration conf) {
=======
      Credentials credentials, Map<String, LocalResource> localResources, String auxiliaryService) {
>>>>>>> b81592ad

    // Application environment
    Map<String, String> environment = new HashMap<String, String>();

    // Service data
    Map<String, ByteBuffer> serviceData = new HashMap<String, ByteBuffer>();

    // Tokens
    
    // Setup up task credentials buffer
    ByteBuffer containerCredentialsBuffer = ByteBuffer.wrap(new byte[] {});
    try {
      Credentials containerCredentials = new Credentials();
      
      // All Credentials need to be set so that YARN can localize the resources
      // correctly, even though they may not be used by all tasks which will run
      // on this container.

      if (LOG.isDebugEnabled()) {
        LOG.debug("Adding #" + credentials.numberOfTokens() + " tokens and #"
            + credentials.numberOfSecretKeys() + " secret keys for NM use for launching container in common CLC");
      }
      containerCredentials.addAll(credentials);

      DataOutputBuffer containerTokens_dob = new DataOutputBuffer();
      containerCredentials.writeTokenStorageToStream(containerTokens_dob);
      containerCredentialsBuffer = ByteBuffer.wrap(containerTokens_dob.getData(), 0,
          containerTokens_dob.getLength());

      // Add shuffle token
      if (LOG.isDebugEnabled()) {
        LOG.debug("Putting shuffle token in serviceData in common CLC");
      }
      serviceData.put(auxiliaryService,
          TezCommonUtils.serializeServiceData(TokenCache.getSessionToken(containerCredentials)));
    } catch (IOException e) {
      throw new TezUncheckedException(e);
    }
    // Construct the actual Container
    // The null fields are per-container and will be constructed for each
    // container separately.
    ContainerLaunchContext container =
        ContainerLaunchContext.newInstance(null, environment, null,
            serviceData, containerCredentialsBuffer, applicationACLs);
    return container;
  }

  @VisibleForTesting
  public static ContainerLaunchContext createContainerLaunchContext(
      TezDAGID tezDAGID,
      Map<ApplicationAccessType, String> acls,
      ContainerId containerId,
      Map<String, LocalResource> localResources,
      Map<String, String> vertexEnv,
      String javaOpts,
      InetSocketAddress taskAttemptListenerAddress, Credentials credentials,
      AppContext appContext, Resource containerResource,
      Configuration conf) {

    ContainerLaunchContext commonContainerSpec = null;
    synchronized (commonContainerSpecLock) {
      if (!commonContainerSpecs.containsKey(tezDAGID)) {
        String auxiliaryService = conf.get(TezConfiguration.TEZ_AM_SHUFFLE_AUXILIARY_SERVICE_ID,
            TezConfiguration.TEZ_AM_SHUFFLE_AUXILIARY_SERVICE_ID_DEFAULT);
        commonContainerSpec =
<<<<<<< HEAD
            createCommonContainerLaunchContext(acls, credentials, conf);
=======
            createCommonContainerLaunchContext(acls, credentials, commonDAGLRs, auxiliaryService);
>>>>>>> b81592ad
        commonContainerSpecs.put(tezDAGID, commonContainerSpec);
      } else {
        commonContainerSpec = commonContainerSpecs.get(tezDAGID);
      }

      // Ensure that we remove container specs for previous AMs to reduce
      // memory footprint
      if (lastDAGID == null) {
        lastDAGID = tezDAGID;
      } else if (!lastDAGID.equals(tezDAGID)) {
        commonContainerSpecs.remove(lastDAGID);
        lastDAGID = tezDAGID;
      }
    }

    // Setup environment by cloning from common env.
    Map<String, String> env = commonContainerSpec.getEnvironment();
    Map<String, String> myEnv = new HashMap<String, String>(env.size());
    myEnv.putAll(env);
    myEnv.putAll(vertexEnv);

    String modifiedJavaOpts = TezClientUtils.maybeAddDefaultMemoryJavaOpts(javaOpts,
        containerResource, conf.getDouble(TezConfiguration.TEZ_CONTAINER_MAX_JAVA_HEAP_FRACTION,
            TezConfiguration.TEZ_CONTAINER_MAX_JAVA_HEAP_FRACTION_DEFAULT));
    if (LOG.isDebugEnabled()) {
      if (!modifiedJavaOpts.equals(javaOpts)) {
        LOG.debug("Modified java opts for container"
          + ", containerId=" + containerId
          + ", originalJavaOpts=" + javaOpts
          + ", modifiedJavaOpts=" + modifiedJavaOpts);
      }
    }

    List<String> commands = TezRuntimeChildJVM.getVMCommand(
        taskAttemptListenerAddress, containerId.toString(),
        appContext.getApplicationID().toString(),
        appContext.getApplicationAttemptId().getAttemptId(), modifiedJavaOpts);

    // Duplicate the ByteBuffers for access by multiple containers.
    Map<String, ByteBuffer> myServiceData = new HashMap<String, ByteBuffer>();
    for (Entry<String, ByteBuffer> entry : commonContainerSpec.getServiceData()
        .entrySet()) {
      myServiceData.put(entry.getKey(), entry.getValue().duplicate());
    }

    // Construct the actual Container
    ContainerLaunchContext container =
        ContainerLaunchContext.newInstance(localResources, myEnv, commands,
            myServiceData, commonContainerSpec.getTokens().duplicate(), acls);

    return container;
  }
}<|MERGE_RESOLUTION|>--- conflicted
+++ resolved
@@ -95,11 +95,7 @@
    */
   private static ContainerLaunchContext createCommonContainerLaunchContext(
       Map<ApplicationAccessType, String> applicationACLs,
-<<<<<<< HEAD
-      Credentials credentials, Configuration conf) {
-=======
       Credentials credentials, Map<String, LocalResource> localResources, String auxiliaryService) {
->>>>>>> b81592ad
 
     // Application environment
     Map<String, String> environment = new HashMap<String, String>();
@@ -165,11 +161,7 @@
         String auxiliaryService = conf.get(TezConfiguration.TEZ_AM_SHUFFLE_AUXILIARY_SERVICE_ID,
             TezConfiguration.TEZ_AM_SHUFFLE_AUXILIARY_SERVICE_ID_DEFAULT);
         commonContainerSpec =
-<<<<<<< HEAD
-            createCommonContainerLaunchContext(acls, credentials, conf);
-=======
-            createCommonContainerLaunchContext(acls, credentials, commonDAGLRs, auxiliaryService);
->>>>>>> b81592ad
+            createCommonContainerLaunchContext(acls, credentials, localResources, auxiliaryService);
         commonContainerSpecs.put(tezDAGID, commonContainerSpec);
       } else {
         commonContainerSpec = commonContainerSpecs.get(tezDAGID);

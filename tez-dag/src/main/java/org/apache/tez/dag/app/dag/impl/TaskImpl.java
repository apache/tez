/**
* Licensed to the Apache Software Foundation (ASF) under one
* or more contributor license agreements.  See the NOTICE file
* distributed with this work for additional information
* regarding copyright ownership.  The ASF licenses this file
* to you under the Apache License, Version 2.0 (the
* "License"); you may not use this file except in compliance
* with the License.  You may obtain a copy of the License at
*
*     http://www.apache.org/licenses/LICENSE-2.0
*
* Unless required by applicable law or agreed to in writing, software
* distributed under the License is distributed on an "AS IS" BASIS,
* WITHOUT WARRANTIES OR CONDITIONS OF ANY KIND, either express or implied.
* See the License for the specific language governing permissions and
* limitations under the License.
*/

package org.apache.tez.dag.app.dag.impl;

import java.util.ArrayList;
import java.util.Collections;
import java.util.EnumSet;
import java.util.LinkedHashMap;
import java.util.List;
import java.util.Map;
import java.util.Map.Entry;
import java.util.concurrent.locks.Lock;
import java.util.concurrent.locks.ReadWriteLock;
import java.util.concurrent.locks.ReentrantReadWriteLock;

import com.google.common.base.Preconditions;
import org.apache.commons.lang.StringUtils;
import org.apache.commons.logging.Log;
import org.apache.commons.logging.LogFactory;
import org.apache.hadoop.conf.Configuration;
import org.apache.hadoop.yarn.api.records.ContainerId;
import org.apache.hadoop.yarn.api.records.Resource;
import org.apache.hadoop.yarn.event.EventHandler;
import org.apache.hadoop.yarn.state.InvalidStateTransitonException;
import org.apache.hadoop.yarn.state.MultipleArcTransition;
import org.apache.hadoop.yarn.state.SingleArcTransition;
import org.apache.hadoop.yarn.state.StateMachineFactory;
import org.apache.hadoop.yarn.util.Clock;
import org.apache.tez.common.counters.TezCounters;
import org.apache.tez.dag.api.ProcessorDescriptor;
import org.apache.tez.dag.api.TezConfiguration;
import org.apache.tez.dag.api.TezUncheckedException;
import org.apache.tez.dag.api.oldrecords.TaskAttemptState;
import org.apache.tez.dag.api.oldrecords.TaskReport;
import org.apache.tez.dag.api.oldrecords.TaskState;
import org.apache.tez.dag.app.AppContext;
import org.apache.tez.dag.app.ContainerContext;
import org.apache.tez.dag.app.TaskAttemptListener;
import org.apache.tez.dag.app.TaskHeartbeatHandler;
import org.apache.tez.dag.app.dag.StateChangeNotifier;
import org.apache.tez.dag.app.dag.Task;
import org.apache.tez.dag.app.dag.TaskAttempt;
import org.apache.tez.dag.app.dag.TaskAttemptStateInternal;
import org.apache.tez.dag.app.dag.TaskStateInternal;
import org.apache.tez.dag.app.dag.Vertex;
import org.apache.tez.dag.app.dag.event.DAGEvent;
import org.apache.tez.dag.app.dag.event.DAGEventDiagnosticsUpdate;
import org.apache.tez.dag.app.dag.event.DAGEventSchedulerUpdate;
import org.apache.tez.dag.app.dag.event.DAGEventType;
import org.apache.tez.dag.app.dag.event.TaskAttemptEvent;
import org.apache.tez.dag.app.dag.event.TaskAttemptEventKillRequest;
import org.apache.tez.dag.app.dag.event.TaskAttemptEventType;
import org.apache.tez.dag.app.dag.event.TaskEvent;
import org.apache.tez.dag.app.dag.event.TaskEventRecoverTask;
import org.apache.tez.dag.app.dag.event.TaskEventTAUpdate;
import org.apache.tez.dag.app.dag.event.TaskEventTermination;
import org.apache.tez.dag.app.dag.event.TaskEventType;
import org.apache.tez.dag.app.dag.event.VertexEventTaskAttemptCompleted;
import org.apache.tez.dag.app.dag.event.VertexEventTaskCompleted;
import org.apache.tez.dag.app.dag.event.VertexEventTaskReschedule;
import org.apache.tez.dag.app.rm.container.AMContainer;
import org.apache.tez.dag.app.rm.node.AMNodeEventTaskAttemptEnded;
import org.apache.tez.dag.history.DAGHistoryEvent;
import org.apache.tez.dag.history.HistoryEvent;
import org.apache.tez.dag.history.events.TaskAttemptFinishedEvent;
import org.apache.tez.dag.history.events.TaskAttemptStartedEvent;
import org.apache.tez.dag.history.events.TaskFinishedEvent;
import org.apache.tez.dag.history.events.TaskStartedEvent;
import org.apache.tez.dag.records.TezTaskAttemptID;
import org.apache.tez.dag.records.TezTaskID;
import org.apache.tez.dag.records.TezVertexID;
import org.apache.tez.runtime.api.OutputCommitter;
import org.apache.tez.runtime.api.impl.TezEvent;

import com.google.common.annotations.VisibleForTesting;
import org.apache.tez.state.OnStateChangedCallback;
import org.apache.tez.state.StateMachineTez;

/**
 * Implementation of Task interface.
 */
@SuppressWarnings({ "rawtypes", "unchecked" })
public class TaskImpl implements Task, EventHandler<TaskEvent> {

  private static final Log LOG = LogFactory.getLog(TaskImpl.class);

  private static final String LINE_SEPARATOR = System
    .getProperty("line.separator");

  protected final Configuration conf;
  protected final TaskAttemptListener taskAttemptListener;
  protected final TaskHeartbeatHandler taskHeartbeatHandler;
  protected final EventHandler eventHandler;
  private final TezTaskID taskId;
  private Map<TezTaskAttemptID, TaskAttempt> attempts;
  private final int maxFailedAttempts;
  protected final Clock clock;
  private final Lock readLock;
  private final Lock writeLock;
  private final List<String> diagnostics = new ArrayList<String>();
  // TODO Metrics
  //private final MRAppMetrics metrics;
  protected final AppContext appContext;
  private final Resource taskResource;
  private final ContainerContext containerContext;
<<<<<<< HEAD
  private long scheduledTime;
=======
  @VisibleForTesting
  long scheduledTime;
>>>>>>> 14cf35b7
  final StateChangeNotifier stateChangeNotifier;

  private final List<TezEvent> tezEventsForTaskAttempts = new ArrayList<TezEvent>();
  private static final List<TezEvent> EMPTY_TASK_ATTEMPT_TEZ_EVENTS =
      new ArrayList(0);

  // counts the number of attempts that are either running or in a state where
  //  they will come to be running when they get a Container
  @VisibleForTesting
  int numberUncompletedAttempts = 0;

  private boolean historyTaskStartGenerated = false;

  private static final SingleArcTransition<TaskImpl, TaskEvent>
     ATTEMPT_KILLED_TRANSITION = new AttemptKilledTransition();
  private static final SingleArcTransition<TaskImpl, TaskEvent>
     KILL_TRANSITION = new KillTransition();

  // Recovery related flags
  boolean recoveryStartEventSeen = false;

  private static final TaskStateChangedCallback STATE_CHANGED_CALLBACK = new TaskStateChangedCallback();

  private static final StateMachineFactory
               <TaskImpl, TaskStateInternal, TaskEventType, TaskEvent>
            stateMachineFactory
           = new StateMachineFactory<TaskImpl, TaskStateInternal, TaskEventType, TaskEvent>
               (TaskStateInternal.NEW)

    // define the state machine of Task

    // Transitions from NEW state
    .addTransition(TaskStateInternal.NEW, TaskStateInternal.SCHEDULED,
        TaskEventType.T_SCHEDULE, new InitialScheduleTransition())
    .addTransition(TaskStateInternal.NEW, TaskStateInternal.KILLED,
        TaskEventType.T_TERMINATE,
        new KillNewTransition())

    // Recover transition
    .addTransition(TaskStateInternal.NEW,
        EnumSet.of(TaskStateInternal.NEW,
            TaskStateInternal.SCHEDULED,
            TaskStateInternal.RUNNING, TaskStateInternal.SUCCEEDED,
            TaskStateInternal.FAILED, TaskStateInternal.KILLED),
        TaskEventType.T_RECOVER, new RecoverTransition())

    // Transitions from SCHEDULED state
      //when the first attempt is launched, the task state is set to RUNNING
     .addTransition(TaskStateInternal.SCHEDULED, TaskStateInternal.RUNNING,
         TaskEventType.T_ATTEMPT_LAUNCHED, new LaunchTransition())
     .addTransition(TaskStateInternal.SCHEDULED, TaskStateInternal.KILL_WAIT,
         TaskEventType.T_TERMINATE,
         KILL_TRANSITION)
     .addTransition(TaskStateInternal.SCHEDULED, TaskStateInternal.SCHEDULED,
         TaskEventType.T_ATTEMPT_KILLED, ATTEMPT_KILLED_TRANSITION)
     .addTransition(TaskStateInternal.SCHEDULED,
        EnumSet.of(TaskStateInternal.SCHEDULED, TaskStateInternal.FAILED),
        TaskEventType.T_ATTEMPT_FAILED,
        new AttemptFailedTransition())

    // When current attempt fails/killed and new attempt launched then
    // TODO Task should go back to SCHEDULED state TEZ-495
    // Transitions from RUNNING state
    .addTransition(TaskStateInternal.RUNNING, TaskStateInternal.RUNNING,
        TaskEventType.T_ATTEMPT_LAUNCHED) //more attempts may start later
    // This is an optional event.
    .addTransition(TaskStateInternal.RUNNING, TaskStateInternal.RUNNING,
        TaskEventType.T_ATTEMPT_OUTPUT_CONSUMABLE,
        new AttemptProcessingCompleteTransition())
    .addTransition(TaskStateInternal.RUNNING, TaskStateInternal.RUNNING,
        TaskEventType.T_ADD_SPEC_ATTEMPT, new RedundantScheduleTransition())
    .addTransition(TaskStateInternal.RUNNING, TaskStateInternal.SUCCEEDED,
        TaskEventType.T_ATTEMPT_SUCCEEDED,
        new AttemptSucceededTransition())
    .addTransition(TaskStateInternal.RUNNING, TaskStateInternal.RUNNING,
        TaskEventType.T_ATTEMPT_KILLED,
        ATTEMPT_KILLED_TRANSITION)
    .addTransition(TaskStateInternal.RUNNING,
        EnumSet.of(TaskStateInternal.RUNNING, TaskStateInternal.FAILED),
        TaskEventType.T_ATTEMPT_FAILED,
        new AttemptFailedTransition())
    .addTransition(TaskStateInternal.RUNNING, TaskStateInternal.KILL_WAIT,
        TaskEventType.T_TERMINATE,
        KILL_TRANSITION)
    .addTransition(TaskStateInternal.RUNNING, TaskStateInternal.RUNNING,
        TaskEventType.T_SCHEDULE)

    // Transitions from KILL_WAIT state
    .addTransition(TaskStateInternal.KILL_WAIT,
        EnumSet.of(TaskStateInternal.KILL_WAIT, TaskStateInternal.KILLED),
        TaskEventType.T_ATTEMPT_KILLED,
        new KillWaitAttemptCompletedTransition())
    .addTransition(TaskStateInternal.KILL_WAIT,
        EnumSet.of(TaskStateInternal.KILL_WAIT, TaskStateInternal.KILLED),
        TaskEventType.T_ATTEMPT_FAILED,
        new KillWaitAttemptCompletedTransition())
    .addTransition(TaskStateInternal.KILL_WAIT,
        EnumSet.of(TaskStateInternal.KILL_WAIT, TaskStateInternal.KILLED),
        TaskEventType.T_ATTEMPT_SUCCEEDED,
        new KillWaitAttemptCompletedTransition())
    // Ignore-able transitions.
    .addTransition(
        TaskStateInternal.KILL_WAIT,
        TaskStateInternal.KILL_WAIT,
        EnumSet.of(
            TaskEventType.T_TERMINATE,
            TaskEventType.T_ATTEMPT_LAUNCHED,
            TaskEventType.T_ATTEMPT_OUTPUT_CONSUMABLE,
            TaskEventType.T_ADD_SPEC_ATTEMPT))

    // Transitions from SUCCEEDED state
      // TODO May required different handling if OUTPUT_CONSUMABLE is one of
      // the stages. i.e. Task would only SUCCEED after all output consumed.
    .addTransition(TaskStateInternal.SUCCEEDED, //only possible for map tasks
        EnumSet.of(TaskStateInternal.SCHEDULED, TaskStateInternal.SUCCEEDED, TaskStateInternal.FAILED),
        TaskEventType.T_ATTEMPT_FAILED, new TaskRetroactiveFailureTransition())
    .addTransition(TaskStateInternal.SUCCEEDED, //only possible for map tasks
        EnumSet.of(TaskStateInternal.SCHEDULED, TaskStateInternal.SUCCEEDED),
        TaskEventType.T_ATTEMPT_KILLED, new TaskRetroactiveKilledTransition())
    // Ignore-able transitions.
    .addTransition(
        TaskStateInternal.SUCCEEDED, TaskStateInternal.SUCCEEDED,
        EnumSet.of(TaskEventType.T_ADD_SPEC_ATTEMPT,
            TaskEventType.T_TERMINATE,
            TaskEventType.T_ATTEMPT_SUCCEEDED, // Maybe track and reuse later
            TaskEventType.T_ATTEMPT_LAUNCHED))
    .addTransition(TaskStateInternal.SUCCEEDED, TaskStateInternal.SUCCEEDED,
        TaskEventType.T_SCHEDULE)

    // Transitions from FAILED state
    .addTransition(TaskStateInternal.FAILED, TaskStateInternal.FAILED,
        EnumSet.of(
            TaskEventType.T_TERMINATE,
            TaskEventType.T_ADD_SPEC_ATTEMPT))

    // Transitions from KILLED state
    .addTransition(TaskStateInternal.KILLED, TaskStateInternal.KILLED,
        EnumSet.of(
            TaskEventType.T_TERMINATE,
            TaskEventType.T_ADD_SPEC_ATTEMPT))
    .addTransition(TaskStateInternal.FAILED, TaskStateInternal.FAILED,
        TaskEventType.T_SCHEDULE)

    // create the topology tables
    .installTopology();

  private void augmentStateMachine() {
    stateMachine
        .registerStateEnteredCallback(TaskStateInternal.SUCCEEDED,
            STATE_CHANGED_CALLBACK);
  }

  private final StateMachineTez<TaskStateInternal, TaskEventType, TaskEvent, TaskImpl>
    stateMachine;

  // TODO: Recovery
  /*
  // By default, the next TaskAttempt number is zero. Changes during recovery
  protected int nextAttemptNumber = 0;
  private List<TaskAttemptInfo> taskAttemptsFromPreviousGeneration =
      new ArrayList<TaskAttemptInfo>();

  private static final class RecoverdAttemptsComparator implements
      Comparator<TaskAttemptInfo> {
    @Override
    public int compare(TaskAttemptInfo attempt1, TaskAttemptInfo attempt2) {
      long diff = attempt1.getStartTime() - attempt2.getStartTime();
      return diff == 0 ? 0 : (diff < 0 ? -1 : 1);
    }
  }

  private static final RecoverdAttemptsComparator RECOVERED_ATTEMPTS_COMPARATOR =
      new RecoverdAttemptsComparator();

   */

  private TezTaskAttemptID outputConsumableAttempt;
  private boolean outputConsumableAttemptSuccessSent = false;

  //should be set to one which comes first
  //saying COMMIT_PENDING
  private TezTaskAttemptID commitAttempt;

  @VisibleForTesting
  TezTaskAttemptID successfulAttempt;

  @VisibleForTesting
  int failedAttempts;
  @VisibleForTesting
  int finishedAttempts;//finish are total of success, failed and killed

  private final boolean leafVertex;
  private TaskState recoveredState = TaskState.NEW;

  @Override
  public TaskState getState() {
    readLock.lock();
    try {
      return getExternalState(getInternalState());
    } finally {
      readLock.unlock();
    }
  }

  public TaskImpl(TezVertexID vertexId, int taskIndex,
      EventHandler eventHandler, Configuration conf,
      TaskAttemptListener taskAttemptListener,
      Clock clock, TaskHeartbeatHandler thh, AppContext appContext,
      boolean leafVertex, Resource resource,
      ContainerContext containerContext,
      StateChangeNotifier stateChangeNotifier) {
    this.conf = conf;
    this.clock = clock;
    ReadWriteLock readWriteLock = new ReentrantReadWriteLock();
    readLock = readWriteLock.readLock();
    writeLock = readWriteLock.writeLock();
    this.attempts = Collections.emptyMap();
    // TODO Avoid reading this from configuration for each task.
    maxFailedAttempts = this.conf.getInt(TezConfiguration.TEZ_AM_TASK_MAX_FAILED_ATTEMPTS,
                              TezConfiguration.TEZ_AM_TASK_MAX_FAILED_ATTEMPTS_DEFAULT);
    taskId = TezTaskID.getInstance(vertexId, taskIndex);
    this.taskAttemptListener = taskAttemptListener;
    this.taskHeartbeatHandler = thh;
    this.eventHandler = eventHandler;
    this.appContext = appContext;
    this.stateChangeNotifier = stateChangeNotifier;

    this.leafVertex = leafVertex;
    this.taskResource = resource;
    this.containerContext = containerContext;
    stateMachine = new StateMachineTez<TaskStateInternal, TaskEventType, TaskEvent, TaskImpl>(
        stateMachineFactory.make(this), this);
    augmentStateMachine();
  }

  @Override
  public Map<TezTaskAttemptID, TaskAttempt> getAttempts() {
    readLock.lock();

    try {
      if (attempts.size() <= 1) {
        return attempts;
      }

      Map<TezTaskAttemptID, TaskAttempt> result
          = new LinkedHashMap<TezTaskAttemptID, TaskAttempt>();
      result.putAll(attempts);

      return result;
    } finally {
      readLock.unlock();
    }
  }
  
  @Override
  public TaskAttempt getAttempt(TezTaskAttemptID attemptID) {
    readLock.lock();
    try {
      return attempts.get(attemptID);
    } finally {
      readLock.unlock();
    }
  }

  @Override
  public Vertex getVertex() {
    return appContext.getCurrentDAG().getVertex(taskId.getVertexID());
  }

  @Override
  public TezTaskID getTaskId() {
    return taskId;
  }

  @Override
  public boolean isFinished() {
    readLock.lock();
    try {
      return (getInternalState() == TaskStateInternal.SUCCEEDED ||
              getInternalState() == TaskStateInternal.FAILED ||
              getInternalState() == TaskStateInternal.KILLED ||
              getInternalState() == TaskStateInternal.KILL_WAIT);
    } finally {
      readLock.unlock();
    }
  }

  @Override
  public TaskReport getReport() {
    TaskReport report = new TaskReportImpl();
    readLock.lock();
    try {
      report.setTaskId(taskId);
      report.setStartTime(getLaunchTime());
      report.setFinishTime(getFinishTime());
      report.setTaskState(getState());
      report.setProgress(getProgress());
      return report;
    } finally {
      readLock.unlock();
    }
  }

  @Override
  public TezCounters getCounters() {
    TezCounters counters = null;
    readLock.lock();
    try {
      TaskAttempt bestAttempt = selectBestAttempt();
      if (bestAttempt != null) {
        counters = bestAttempt.getCounters();
      } else {
        counters = TaskAttemptImpl.EMPTY_COUNTERS;
//        counters.groups = new HashMap<CharSequence, CounterGroup>();
      }
      return counters;
    } finally {
      readLock.unlock();
    }
  }

  @Override
  public float getProgress() {
    readLock.lock();
    try {
      TaskAttempt bestAttempt = selectBestAttempt();
      if (bestAttempt == null) {
        return 0f;
      }
      return bestAttempt.getProgress();
    } finally {
      readLock.unlock();
    }
  }

  @Override
  public List<TezEvent> getTaskAttemptTezEvents(TezTaskAttemptID attemptID,
      int fromEventId, int maxEvents) {
    List<TezEvent> events = EMPTY_TASK_ATTEMPT_TEZ_EVENTS;
    readLock.lock();

    if (!attempts.containsKey(attemptID)) {
      throw new TezUncheckedException("Unknown TA: " + attemptID
          + " asking for events from task:" + getTaskId());
    }

    try {
      if (tezEventsForTaskAttempts.size() > fromEventId) {
        int actualMax = Math.min(maxEvents,
            (tezEventsForTaskAttempts.size() - fromEventId));
        int toEventId = actualMax + fromEventId;
        events = Collections.unmodifiableList(new ArrayList<TezEvent>(
            tezEventsForTaskAttempts.subList(fromEventId, toEventId)));
        LOG.info("TaskAttempt:" + attemptID + " sent events: (" + fromEventId
            + "-" + toEventId + ")");
        // currently not modifying the events so that we dont have to create
        // copies of events. e.g. if we have to set taskAttemptId into the TezEvent
        // destination metadata then we will need to create a copy of the TezEvent
        // and then modify the metadata and then send the copy on the RPC. This
        // is important because TezEvents are only routed in the AM and not copied
        // during routing. So e.g. a broadcast edge will send the same event to
        // all consumers (like it should). If copies were created then re-routing
        // the events on parallelism changes would be difficult. We would have to
        // buffer the events in the Vertex until the parallelism was set and then
        // route the events.
      }
      return events;
    } finally {
      readLock.unlock();
    }
  }

  @Override
  public List<String> getDiagnostics() {
    readLock.lock();
    try {
      return this.diagnostics;
    } finally {
      readLock.unlock();
    }
  }

  private TaskAttempt createRecoveredEvent(TezTaskAttemptID tezTaskAttemptID) {
    TaskAttempt taskAttempt = createAttempt(tezTaskAttemptID.getId());
    return taskAttempt;
  }

  @Override
  public TaskState restoreFromEvent(HistoryEvent historyEvent) {
    switch (historyEvent.getEventType()) {
      case TASK_STARTED:
      {
        TaskStartedEvent tEvent = (TaskStartedEvent) historyEvent;
        recoveryStartEventSeen = true;
        this.scheduledTime = tEvent.getScheduledTime();
        if (this.attempts == null
            || this.attempts.isEmpty()) {
          this.attempts = new LinkedHashMap<TezTaskAttemptID, TaskAttempt>();
        }
        recoveredState = TaskState.SCHEDULED;
        finishedAttempts = 0;
        return recoveredState;
      }
      case TASK_FINISHED:
      {
        TaskFinishedEvent tEvent = (TaskFinishedEvent) historyEvent;
        if (!recoveryStartEventSeen
            && !tEvent.getState().equals(TaskState.KILLED)) {
          throw new TezUncheckedException("Finished Event seen but"
              + " no Started Event was encountered earlier"
              + ", taskId=" + taskId
              + ", finishState=" + tEvent.getState());
        }
        recoveredState = tEvent.getState();
        if (tEvent.getState() == TaskState.SUCCEEDED
            && tEvent.getSuccessfulAttemptID() != null) {
          successfulAttempt = tEvent.getSuccessfulAttemptID();
        }
        return recoveredState;
      }
      case TASK_ATTEMPT_STARTED:
      {
        TaskAttemptStartedEvent taskAttemptStartedEvent =
            (TaskAttemptStartedEvent) historyEvent;
        TaskAttempt recoveredAttempt = createRecoveredEvent(
            taskAttemptStartedEvent.getTaskAttemptID());
        recoveredAttempt.restoreFromEvent(taskAttemptStartedEvent);
        if (LOG.isDebugEnabled()) {
          LOG.debug("Adding restored attempt into known attempts map"
              + ", taskAttemptId=" + taskAttemptStartedEvent.getTaskAttemptID());
        }
        this.attempts.put(taskAttemptStartedEvent.getTaskAttemptID(),
            recoveredAttempt);
        ++numberUncompletedAttempts;
        this.recoveredState = TaskState.RUNNING;
        return recoveredState;
      }
      case TASK_ATTEMPT_FINISHED:
      {
        TaskAttemptFinishedEvent taskAttemptFinishedEvent =
            (TaskAttemptFinishedEvent) historyEvent;
        TaskAttempt taskAttempt = this.attempts.get(
            taskAttemptFinishedEvent.getTaskAttemptID());
        finishedAttempts++;
        if (taskAttempt == null) {
          LOG.warn("Received an attempt finished event for an attempt that "
              + " never started or does not exist"
              + ", taskAttemptId=" + taskAttemptFinishedEvent.getTaskAttemptID()
              + ", taskAttemptFinishState=" + taskAttemptFinishedEvent.getState());
          TaskAttempt recoveredAttempt = createRecoveredEvent(
              taskAttemptFinishedEvent.getTaskAttemptID());
          this.attempts.put(taskAttemptFinishedEvent.getTaskAttemptID(),
              recoveredAttempt);
          if (!taskAttemptFinishedEvent.getState().equals(TaskAttemptState.KILLED)) {
            throw new TezUncheckedException("Could not find task attempt"
                + " when trying to recover"
                + ", taskAttemptId=" + taskAttemptFinishedEvent.getTaskAttemptID()
                + ", taskAttemptFinishState" + taskAttemptFinishedEvent.getState());
          }
          return recoveredState;
        }
        --numberUncompletedAttempts;
        if (numberUncompletedAttempts < 0) {
          throw new TezUncheckedException("Invalid recovery event for attempt finished"
              + ", more completions than starts encountered"
              + ", taskId=" + taskId
              + ", finishedAttempts=" + finishedAttempts
              + ", incompleteAttempts=" + numberUncompletedAttempts);
        }
        TaskAttemptState taskAttemptState = taskAttempt.restoreFromEvent(
            taskAttemptFinishedEvent);
        if (taskAttemptState.equals(TaskAttemptState.SUCCEEDED)) {
          recoveredState = TaskState.SUCCEEDED;
          successfulAttempt = taskAttempt.getID();
        } else if (taskAttemptState.equals(TaskAttemptState.FAILED)){
          failedAttempts++;
        }
        return recoveredState;
      }
      default:
        throw new RuntimeException("Unexpected event received for restoring"
            + " state, eventType=" + historyEvent.getEventType());
    }
  }

  @VisibleForTesting
  public TaskStateInternal getInternalState() {
    readLock.lock();
    try {
      return stateMachine.getCurrentState();
    } finally {
      readLock.unlock();
    }
  }

  private static TaskState getExternalState(TaskStateInternal smState) {
    if (smState == TaskStateInternal.KILL_WAIT) {
      return TaskState.KILLED;
    } else {
      return TaskState.valueOf(smState.name());
    }
  }

  //this is always called in read/write lock
  private long getLaunchTime() {
    long taskLaunchTime = 0;
    boolean launchTimeSet = false;
    for (TaskAttempt at : attempts.values()) {
      // select the least launch time of all attempts
      long attemptLaunchTime = at.getLaunchTime();
      if (attemptLaunchTime != 0 && !launchTimeSet) {
        // For the first non-zero launch time
        launchTimeSet = true;
        taskLaunchTime = attemptLaunchTime;
      } else if (attemptLaunchTime != 0 && taskLaunchTime > attemptLaunchTime) {
        taskLaunchTime = attemptLaunchTime;
      }
    }
    if (!launchTimeSet) {
      return this.scheduledTime;
    }
    return taskLaunchTime;
  }

  //this is always called in read/write lock
  //TODO Verify behaviour is Task is killed (no finished attempt)
  private long getFinishTime() {
    if (!isFinished()) {
      return 0;
    }
    long finishTime = 0;
    for (TaskAttempt at : attempts.values()) {
      //select the max finish time of all attempts
      // FIXME shouldnt this not count attempts killed after an attempt succeeds
      if (finishTime < at.getFinishTime()) {
        finishTime = at.getFinishTime();
      }
    }
    return finishTime;
  }

  private TaskStateInternal finished(TaskStateInternal finalState) {
    if (getInternalState() == TaskStateInternal.RUNNING) {
      // TODO Metrics
      //metrics.endRunningTask(this);
    }
    return finalState;
  }

  //select the nextAttemptNumber with best progress
  // always called inside the Read Lock
  private TaskAttempt selectBestAttempt() {
    float progress = 0f;
    TaskAttempt result = null;
    for (TaskAttempt at : attempts.values()) {
      switch (at.getState()) {

      // ignore all failed task attempts
      case FAILED:
      case KILLED:
        continue;
      default:
      }
      if (result == null) {
        result = at; //The first time around
      }
      // calculate the best progress
      float attemptProgress = at.getProgress();
      if (attemptProgress > progress) {
        result = at;
        progress = attemptProgress;
      }
    }
    return result;
  }

  @Override
  public boolean canCommit(TezTaskAttemptID taskAttemptID) {
    writeLock.lock();
    try {
      if (getState() != TaskState.RUNNING) {
        LOG.info("Task not running. Issuing kill to bad commit attempt " + taskAttemptID);
        eventHandler.handle(new TaskAttemptEventKillRequest(taskAttemptID
            , "Task not running. Bad attempt."));
        return false;
      }
      if (commitAttempt == null) {
        TaskAttempt ta = getAttempt(taskAttemptID);
        if (ta == null) {
          throw new TezUncheckedException("Unknown task for commit: " + taskAttemptID);
        }
        // Its ok to get a non-locked state snapshot since we handle changes of
        // state in the task attempt. Dont want to deadlock here.
        TaskAttemptState taState = ta.getStateNoLock();
        if (taState == TaskAttemptState.RUNNING) {
          commitAttempt = taskAttemptID;
          LOG.info(taskAttemptID + " given a go for committing the task output.");
          return true;
        } else {
          LOG.info(taskAttemptID + " with state: " + taState +
              " given a no-go for commit because its not running.");
          return false;
        }
      } else {
        if (commitAttempt.equals(taskAttemptID)) {
          LOG.info(taskAttemptID + " given a go for committing the task output.");
          return true;
        }
        // Don't think this can be a pluggable decision, so simply raise an
        // event for the TaskAttempt to delete its output.
        // Wait for commit attempt to succeed. Dont kill this. If commit
        // attempt fails then choose a different committer. When commit attempt
        // succeeds then this and others will be killed
        LOG.info(commitAttempt
            + " is current committer. Commit waiting for:  "
            + taskAttemptID);
        return false;
      }

    } finally {
      writeLock.unlock();
    }
  }

  // TODO remove hacky name lookup
  @Override
  public boolean needsWaitAfterOutputConsumable() {
    Vertex vertex = getVertex();
    ProcessorDescriptor processorDescriptor = vertex.getProcessorDescriptor();
    if (processorDescriptor != null &&
        processorDescriptor.getClassName().contains("InitialTaskWithInMemSort")) {
      return true;
    } else {
      return false;
    }
  }


  @Override
  public TezTaskAttemptID getOutputConsumableAttempt() {
    readLock.lock();
    try {
      return this.outputConsumableAttempt;
    } finally {
      readLock.unlock();
    }
  }

  TaskAttemptImpl createAttempt(int attemptNumber) {
    return new TaskAttemptImpl(getTaskId(), attemptNumber, eventHandler,
        taskAttemptListener, conf, clock, taskHeartbeatHandler, appContext,
        (failedAttempts > 0), taskResource, containerContext, leafVertex);
  }

  @Override
  public TaskAttempt getSuccessfulAttempt() {
    readLock.lock();
    try {
      if (null == successfulAttempt) {
        return null;
      }
      return attempts.get(successfulAttempt);
    } finally {
      readLock.unlock();
    }
  }

  // This is always called in the Write Lock
  private void addAndScheduleAttempt() {
    TaskAttempt attempt = createAttempt(attempts.size());
    if (LOG.isDebugEnabled()) {
      LOG.debug("Created attempt " + attempt.getID());
    }
    switch (attempts.size()) {
      case 0:
        attempts = Collections.singletonMap(attempt.getID(), attempt);
        break;

      case 1:
        Map<TezTaskAttemptID, TaskAttempt> newAttempts
            = new LinkedHashMap<TezTaskAttemptID, TaskAttempt>(maxFailedAttempts);
        newAttempts.putAll(attempts);
        attempts = newAttempts;
        attempts.put(attempt.getID(), attempt);
        break;

      default:
        attempts.put(attempt.getID(), attempt);
        break;
    }

    // TODO: Recovery
    /*
    // Update nextATtemptNumber
    if (taskAttemptsFromPreviousGeneration.isEmpty()) {
      ++nextAttemptNumber;
    } else {
      // There are still some TaskAttempts from previous generation, use them
      nextAttemptNumber =
          taskAttemptsFromPreviousGeneration.remove(0).getAttemptId().getId();
    }
    */

    ++numberUncompletedAttempts;
    //schedule the nextAttemptNumber
    // send event to DAG to assign priority and schedule the attempt with global
    // picture in mind
    eventHandler.handle(new DAGEventSchedulerUpdate(
        DAGEventSchedulerUpdate.UpdateType.TA_SCHEDULE, attempt));

  }

  @Override
  public void handle(TaskEvent event) {
    if (LOG.isDebugEnabled()) {
      LOG.debug("Processing TaskEvent " + event.getTaskID() + " of type "
          + event.getType() + " while in state " + getInternalState()
          + ". Event: " + event);
    }
    try {
      writeLock.lock();
      TaskStateInternal oldState = getInternalState();
      try {
        stateMachine.doTransition(event.getType(), event);
      } catch (InvalidStateTransitonException e) {
        LOG.error("Can't handle this event at current state for "
            + this.taskId, e);
        internalError(event.getType());
      }
      if (oldState != getInternalState()) {
        LOG.info(taskId + " Task Transitioned from " + oldState + " to "
            + getInternalState());
      }
    } finally {
      writeLock.unlock();
    }
  }

  protected void internalError(TaskEventType type) {
    LOG.error("Invalid event " + type + " on Task " + this.taskId + " in state:"
        + getInternalState());
    eventHandler.handle(new DAGEventDiagnosticsUpdate(
        this.taskId.getVertexID().getDAGId(), "Invalid event " + type +
        " on Task " + this.taskId));
    eventHandler.handle(new DAGEvent(this.taskId.getVertexID().getDAGId(),
        DAGEventType.INTERNAL_ERROR));
  }

  private void sendTaskAttemptCompletionEvent(TezTaskAttemptID attemptId,
      TaskAttemptStateInternal attemptState) {
    // raise the completion event only if the container is assigned
    // to nextAttemptNumber
    if (needsWaitAfterOutputConsumable()) {
      // An event may have been sent out during the OUTPUT_READY state itself.
      // Make sure the same event is not being sent out again.
      if (attemptId == outputConsumableAttempt
          && attemptState == TaskAttemptStateInternal.SUCCEEDED) {
        if (outputConsumableAttemptSuccessSent) {
          return;
        }
      }
    }
    eventHandler.handle(new VertexEventTaskAttemptCompleted(attemptId, attemptState));
  }

  // always called inside a transition, in turn inside the Write Lock
  private void handleTaskAttemptCompletion(TezTaskAttemptID attemptId,
      TaskAttemptStateInternal attemptState) {
    this.sendTaskAttemptCompletionEvent(attemptId, attemptState);
  }

  // TODO: Recovery
  /*
  private static TaskFinishedEvent createTaskFinishedEvent(TaskImpl task, TaskStateInternal taskState) {
    TaskFinishedEvent tfe =
      new TaskFinishedEvent(task.taskId,
        task.successfulAttempt,
        task.getFinishTime(task.successfulAttempt),
        task.taskId.getTaskType(),
        taskState.toString(),
        task.getCounters());
    return tfe;
  }

  private static TaskFailedEvent createTaskFailedEvent(TaskImpl task, List<String> diag, TaskStateInternal taskState, TezTaskAttemptID taId) {
    StringBuilder errorSb = new StringBuilder();
    if (diag != null) {
      for (String d : diag) {
        errorSb.append(", ").append(d);
      }
    }
    TaskFailedEvent taskFailedEvent = new TaskFailedEvent(
        TypeConverter.fromYarn(task.taskId),
     // Hack since getFinishTime needs isFinished to be true and that doesn't happen till after the transition.
        task.getFinishTime(taId),
        TypeConverter.fromYarn(task.getType()),
        errorSb.toString(),
        taskState.toString(),
        taId == null ? null : TypeConverter.fromYarn(taId));
    return taskFailedEvent;
  }
  */

  private static void unSucceed(TaskImpl task) {
    task.commitAttempt = null;
    task.successfulAttempt = null;
  }

  /**
  * @return a String representation of the splits.
  *
  * Subclasses can override this method to provide their own representations
  * of splits (if any).
  *
  */
  protected String getSplitsAsString(){
	  return "";
  }

  protected void logJobHistoryTaskStartedEvent() {
    TaskStartedEvent startEvt = new TaskStartedEvent(taskId,
        getVertex().getName(), scheduledTime, getLaunchTime());
    this.appContext.getHistoryHandler().handle(
        new DAGHistoryEvent(taskId.getVertexID().getDAGId(), startEvt));
  }

  protected void logJobHistoryTaskFinishedEvent() {
    // FIXME need to handle getting finish time as this function
    // is called from within a transition
    TaskFinishedEvent finishEvt = new TaskFinishedEvent(taskId,
        getVertex().getName(), getLaunchTime(), clock.getTime(),
        successfulAttempt,
        TaskState.SUCCEEDED, "", getCounters());
    this.appContext.getHistoryHandler().handle(
        new DAGHistoryEvent(taskId.getVertexID().getDAGId(), finishEvt));
  }

  protected void logJobHistoryTaskFailedEvent(TaskState finalState) {
    TaskFinishedEvent finishEvt = new TaskFinishedEvent(taskId,
        getVertex().getName(), getLaunchTime(), clock.getTime(), null,
        finalState, 
        StringUtils.join(getDiagnostics(), LINE_SEPARATOR),
        getCounters());
    this.appContext.getHistoryHandler().handle(
        new DAGHistoryEvent(taskId.getVertexID().getDAGId(), finishEvt));
  }

  private void addDiagnosticInfo(String diag) {
    if (diag != null && !diag.equals("")) {
      diagnostics.add(diag);
    }
  }
  
  private static class InitialScheduleTransition
    implements SingleArcTransition<TaskImpl, TaskEvent> {

    @Override
    public void transition(TaskImpl task, TaskEvent event) {
      task.addAndScheduleAttempt();
      task.scheduledTime = task.clock.getTime();
      task.logJobHistoryTaskStartedEvent();
      task.historyTaskStartGenerated = true;
    }
  }

  // Used when creating a new attempt while one is already running.
  //  Currently we do this for speculation.  In the future we may do this
  //  for tasks that failed in a way that might indicate application code
  //  problems, so we can take later failures in parallel and flush the
  //  job quickly when this happens.
  private static class RedundantScheduleTransition
    implements SingleArcTransition<TaskImpl, TaskEvent> {

    @Override
    public void transition(TaskImpl task, TaskEvent event) {
      LOG.info("Scheduling a redundant attempt for task " + task.taskId);
      task.addAndScheduleAttempt();
    }
  }

  private static class AttemptProcessingCompleteTransition implements
      SingleArcTransition<TaskImpl, TaskEvent> {

    @Override
    public void transition(TaskImpl task, TaskEvent event) {
      TaskEventTAUpdate taEvent = (TaskEventTAUpdate) event;
      TezTaskAttemptID attemptId = taEvent.getTaskAttemptID();

      if (task.outputConsumableAttempt == null) {
        task.sendTaskAttemptCompletionEvent(attemptId,
            TaskAttemptStateInternal.SUCCEEDED);
        task.outputConsumableAttempt = attemptId;
        task.outputConsumableAttemptSuccessSent = true;
        if (LOG.isDebugEnabled()) {
          LOG.debug("TezTaskAttemptID: " + attemptId
              + " set as the OUTPUT_READY attempt");
        }
      } else {
        // Nothing to do. This task will eventually be told to die, or will be
        // killed.
        if (LOG.isDebugEnabled()) {
          LOG.debug("TezTaskAttemptID: "
              + attemptId + " reporting OUTPUT_READY."
              + " Will be asked to die since another attempt "
              + task.outputConsumableAttempt + " already has output ready");
        }
        task.eventHandler.handle(new TaskAttemptEventKillRequest(attemptId,
            "Alternate attemptId already serving output"));
      }

    }
  }

  private static class AttemptSucceededTransition
      implements SingleArcTransition<TaskImpl, TaskEvent> {
    @Override
    public void transition(TaskImpl task, TaskEvent event) {
      TezTaskAttemptID successTaId = ((TaskEventTAUpdate) event).getTaskAttemptID();
      if (task.commitAttempt != null &&
          !task.commitAttempt.equals(successTaId)) {
        // The succeeded attempt is not the one that was selected to commit
        // This is impossible and has to be a bug
        throw new TezUncheckedException("TA: " + successTaId
            + " succeeded but TA: " + task.commitAttempt
            + " was expected to commit and succeed");
      }

      task.handleTaskAttemptCompletion(successTaId,
          TaskAttemptStateInternal.SUCCEEDED);
      task.finishedAttempts++;
      --task.numberUncompletedAttempts;
      task.successfulAttempt = successTaId;
      task.eventHandler.handle(new VertexEventTaskCompleted(
          task.taskId, TaskState.SUCCEEDED));
      LOG.info("Task succeeded with attempt " + task.successfulAttempt);
      if (task.historyTaskStartGenerated) {
        task.logJobHistoryTaskFinishedEvent();
      }

      // issue kill to all other attempts
      for (TaskAttempt attempt : task.attempts.values()) {
        if (attempt.getID() != task.successfulAttempt &&
            // This is okay because it can only talk us out of sending a
            //  TA_KILL message to an attempt that doesn't need one for
            //  other reasons.
            !attempt.isFinished()) {
          LOG.info("Issuing kill to other attempt " + attempt.getID());
          task.eventHandler.handle(new TaskAttemptEventKillRequest(attempt
              .getID(), "Alternate attempt succeeded"));
        }
      }
      // send notification to DAG scheduler
      task.eventHandler.handle(new DAGEventSchedulerUpdate(
          DAGEventSchedulerUpdate.UpdateType.TA_SUCCEEDED, task.attempts
              .get(task.successfulAttempt)));
      task.finished(TaskStateInternal.SUCCEEDED);
    }
  }

  private static class AttemptKilledTransition implements
      SingleArcTransition<TaskImpl, TaskEvent> {
    @Override
    public void transition(TaskImpl task, TaskEvent event) {
      TaskEventTAUpdate castEvent = (TaskEventTAUpdate) event;
      task.addDiagnosticInfo("TaskAttempt " + castEvent.getTaskAttemptID().getId() + " killed");
      if (task.commitAttempt !=null &&
          castEvent.getTaskAttemptID().equals(task.commitAttempt)) {
        task.commitAttempt = null;
      }
      task.handleTaskAttemptCompletion(
          castEvent.getTaskAttemptID(),
          TaskAttemptStateInternal.KILLED);
      task.finishedAttempts++;
      // we KillWaitAttemptCompletedTransitionready have a spare
      if (--task.numberUncompletedAttempts == 0
          && task.successfulAttempt == null) {
        task.addAndScheduleAttempt();
      }
    }
  }

  private static class RecoverTransition implements
      MultipleArcTransition<TaskImpl, TaskEvent, TaskStateInternal> {

    @Override
    public TaskStateInternal transition(TaskImpl task, TaskEvent taskEvent) {
      if (taskEvent instanceof TaskEventRecoverTask) {
        TaskEventRecoverTask taskEventRecoverTask =
            (TaskEventRecoverTask) taskEvent;
        if (taskEventRecoverTask.getDesiredState() != null
            && !taskEventRecoverTask.recoverData()) {
          // TODO recover attempts if desired state is given?
          // History may not have all data.
          switch (taskEventRecoverTask.getDesiredState()) {
            case SUCCEEDED:
              return TaskStateInternal.SUCCEEDED;
            case FAILED:
              return TaskStateInternal.FAILED;
            case KILLED:
              return TaskStateInternal.KILLED;
          }
        }
      }

      TaskStateInternal endState = TaskStateInternal.NEW;
      if (task.attempts != null) {
        for (TaskAttempt taskAttempt : task.attempts.values()) {
          task.eventHandler.handle(new TaskAttemptEvent(
              taskAttempt.getID(), TaskAttemptEventType.TA_RECOVER));
        }
      }
      LOG.info("Trying to recover task"
          + ", taskId=" + task.getTaskId()
          + ", recoveredState=" + task.recoveredState);
      switch(task.recoveredState) {
        case NEW:
          // Nothing to do until the vertex schedules this task
          endState = TaskStateInternal.NEW;
          break;
        case SCHEDULED:
        case RUNNING:
        case SUCCEEDED:
          if (task.successfulAttempt != null) {
            //Found successful attempt
            //Recover data
            boolean recoveredData = true;
            if (task.getVertex().getOutputCommitters() != null
                && !task.getVertex().getOutputCommitters().isEmpty()) {
              for (Entry<String, OutputCommitter> entry
                  : task.getVertex().getOutputCommitters().entrySet()) {
                LOG.info("Recovering data for task from previous DAG attempt"
                    + ", taskId=" + task.getTaskId()
                    + ", output=" + entry.getKey());
                OutputCommitter committer = entry.getValue();
                if (!committer.isTaskRecoverySupported()) {
                  LOG.info("Task recovery not supported by committer"
                      + ", failing task attempt"
                      + ", taskId=" + task.getTaskId()
                      + ", attemptId=" + task.successfulAttempt
                      + ", output=" + entry.getKey());
                  recoveredData = false;
                  break;
                }
                try {
                  committer.recoverTask(task.getTaskId().getId(),
                      task.appContext.getApplicationAttemptId().getAttemptId()-1);
                } catch (Exception e) {
                  LOG.warn("Task recovery failed by committer"
                      + ", taskId=" + task.getTaskId()
                      + ", attemptId=" + task.successfulAttempt
                      + ", output=" + entry.getKey(), e);
                  recoveredData = false;
                  break;
                }
              }
            }
            if (!recoveredData) {
              task.successfulAttempt = null;
            } else {
              LOG.info("Recovered a successful attempt"
                  + ", taskAttemptId=" + task.successfulAttempt.toString());
              task.logJobHistoryTaskFinishedEvent();
              task.eventHandler.handle(
                  new VertexEventTaskCompleted(task.taskId,
                      getExternalState(TaskStateInternal.SUCCEEDED)));
              task.eventHandler.handle(
                  new VertexEventTaskAttemptCompleted(
                      task.successfulAttempt, TaskAttemptStateInternal.SUCCEEDED));
              endState = TaskStateInternal.SUCCEEDED;
              break;
            }
          }

          if (endState != TaskStateInternal.SUCCEEDED &&
              task.failedAttempts >= task.maxFailedAttempts) {
            // Exceeded max attempts
            task.finished(TaskStateInternal.FAILED);
            endState = TaskStateInternal.FAILED;
            break;
          }

          // no successful attempt and all attempts completed
          // schedule a new one
          // If any incomplete, the running attempt will moved to failed and its
          // update will trigger a new attempt if possible
          if (task.attempts.size() == task.finishedAttempts) {
            task.addAndScheduleAttempt();
          }
          endState = TaskStateInternal.RUNNING;
          break;
        case KILLED:
          // Nothing to do
          // Inform vertex
          task.eventHandler.handle(
              new VertexEventTaskCompleted(task.taskId,
                  getExternalState(TaskStateInternal.KILLED)));
          endState  = TaskStateInternal.KILLED;
          break;
        case FAILED:
          // Nothing to do
          // Inform vertex
          task.eventHandler.handle(
              new VertexEventTaskCompleted(task.taskId,
                  getExternalState(TaskStateInternal.FAILED)));

          endState = TaskStateInternal.FAILED;
          break;
      }

      return endState;
    }
  }


  private static class KillWaitAttemptCompletedTransition implements
      MultipleArcTransition<TaskImpl, TaskEvent, TaskStateInternal> {

    @Override
    public TaskStateInternal transition(TaskImpl task, TaskEvent event) {
      task.handleTaskAttemptCompletion(
          ((TaskEventTAUpdate) event).getTaskAttemptID(),
          TaskAttemptStateInternal.KILLED);
      task.finishedAttempts++;
      // check whether all attempts are finished
      if (task.finishedAttempts == task.attempts.size()) {
        if (task.historyTaskStartGenerated) {
          task.logJobHistoryTaskFailedEvent(getExternalState(TaskStateInternal.KILLED));
        } else {
          LOG.debug("Not generating HistoryFinish event since start event not" +
          		" generated for task: " + task.getTaskId());
        }

        task.eventHandler.handle(
            new VertexEventTaskCompleted(
                task.taskId, getExternalState(TaskStateInternal.KILLED)));
        return TaskStateInternal.KILLED;
      }
      return task.getInternalState();
    }
  }

  private static class AttemptFailedTransition implements
    MultipleArcTransition<TaskImpl, TaskEvent, TaskStateInternal> {

    @Override
    public TaskStateInternal transition(TaskImpl task, TaskEvent event) {
      task.failedAttempts++;
      TaskEventTAUpdate castEvent = (TaskEventTAUpdate) event;
      task.addDiagnosticInfo("TaskAttempt " + castEvent.getTaskAttemptID().getId() + " failed,"
          + " info=" + task.getAttempt(castEvent.getTaskAttemptID()).getDiagnostics());
      if (task.commitAttempt != null &&
          castEvent.getTaskAttemptID().equals(task.commitAttempt)) {
        task.commitAttempt = null;
      }
      if (castEvent.getTaskAttemptID().equals(task.outputConsumableAttempt)) {
        task.outputConsumableAttempt = null;
        task.handleTaskAttemptCompletion(castEvent.getTaskAttemptID(),
            TaskAttemptStateInternal.FAILED);
      }

      // The attempt would have informed the scheduler about it's failure

      task.finishedAttempts++;
      if (task.failedAttempts < task.maxFailedAttempts) {
        task.handleTaskAttemptCompletion(
            ((TaskEventTAUpdate) event).getTaskAttemptID(),
            TaskAttemptStateInternal.FAILED);
        // we don't need a new event if we already have a spare
        if (--task.numberUncompletedAttempts == 0
            && task.successfulAttempt == null) {
          LOG.info("Scheduling new attempt for task: " + task.getTaskId()
              + ", currentFailedAttempts: " + task.failedAttempts + ", maxFailedAttempts: "
              + task.maxFailedAttempts);
          task.addAndScheduleAttempt();
        }
      } else {
        LOG.info("Failing task: " + task.getTaskId()
            + ", currentFailedAttempts: " + task.failedAttempts + ", maxFailedAttempts: "
            + task.maxFailedAttempts);
        task.handleTaskAttemptCompletion(
            ((TaskEventTAUpdate) event).getTaskAttemptID(),
            TaskAttemptStateInternal.FAILED);

        if (task.historyTaskStartGenerated) {
          task.logJobHistoryTaskFailedEvent(TaskState.FAILED);
        } else {
          LOG.debug("Not generating HistoryFinish event since start event not" +
          		" generated for task: " + task.getTaskId());
        }
        task.eventHandler.handle(
            new VertexEventTaskCompleted(task.taskId, TaskState.FAILED));
        return task.finished(TaskStateInternal.FAILED);
      }
      return getDefaultState(task);
    }

    protected TaskStateInternal getDefaultState(TaskImpl task) {
      return task.getInternalState();
    }
  }

  private static class TaskRetroactiveFailureTransition
      extends AttemptFailedTransition {

    @Override
    public TaskStateInternal transition(TaskImpl task, TaskEvent event) {
      if (task.leafVertex) {
        LOG.error("Unexpected event for task of leaf vertex " + event.getType() + ", taskId: "
            + task.getTaskId());
        task.internalError(event.getType());
      }

      TaskEventTAUpdate castEvent = (TaskEventTAUpdate) event;
      TezTaskAttemptID failedAttemptId = castEvent.getTaskAttemptID();
      TaskAttempt failedAttempt = task.getAttempt(failedAttemptId);
      ContainerId containerId = failedAttempt.getAssignedContainerID();
      if (containerId != null) {
        AMContainer amContainer = task.appContext.getAllContainers().
            get(containerId);
        if (amContainer != null) {
          // inform the node about failure
          task.eventHandler.handle(
              new AMNodeEventTaskAttemptEnded(amContainer.getContainer().getNodeId(), 
                  containerId, failedAttemptId, true));
        }
      }
      
      if (task.getInternalState() == TaskStateInternal.SUCCEEDED &&
          !failedAttemptId.equals(task.successfulAttempt)) {
        // don't allow a different task attempt to override a previous
        // succeeded state
        return TaskStateInternal.SUCCEEDED;
      }

      // super.transition is mostly coded for the case where an
      //  UNcompleted task failed.  When a COMPLETED task retroactively
      //  fails, we have to let AttemptFailedTransition.transition
      //  believe that there's no redundancy.
      unSucceed(task);

      // fake values for code for super.transition
      ++task.numberUncompletedAttempts;
      task.finishedAttempts--;
      TaskStateInternal returnState = super.transition(task, event);

      if (returnState == TaskStateInternal.SCHEDULED) {
        // tell the dag about the rescheduling
        task.eventHandler.handle(new VertexEventTaskReschedule(task.taskId));
      }

      return returnState;
    }

    @Override
    protected TaskStateInternal getDefaultState(TaskImpl task) {
      return TaskStateInternal.SCHEDULED;
    }
  }

  private static class TaskRetroactiveKilledTransition implements
    MultipleArcTransition<TaskImpl, TaskEvent, TaskStateInternal> {

    @Override
    public TaskStateInternal transition(TaskImpl task, TaskEvent event) {
      // verify that this occurs only for map task
      // TODO: consider moving it to MapTaskImpl
      if (task.leafVertex) {
        LOG.error("Unexpected event for task of leaf vertex " + event.getType());
        task.internalError(event.getType());
      }

      TaskEventTAUpdate attemptEvent = (TaskEventTAUpdate) event;
      TezTaskAttemptID attemptId = attemptEvent.getTaskAttemptID();
      if(task.successfulAttempt == attemptId) {
        // successful attempt is now killed. reschedule
        // tell the job about the rescheduling
        unSucceed(task);
        task.handleTaskAttemptCompletion(
            attemptId,
            TaskAttemptStateInternal.KILLED);
        task.eventHandler.handle(new VertexEventTaskReschedule(task.taskId));
        // typically we are here because this map task was run on a bad node and
        // we want to reschedule it on a different node.
        // Depending on whether there are previous failed attempts or not this
        // can SCHEDULE or RESCHEDULE the container allocate request. If this
        // SCHEDULE's then the dataLocal hosts of this taskAttempt will be used
        // from the map splitInfo. So the bad node might be sent as a location
        // to the RM. But the RM would ignore that just like it would ignore
        // currently pending container requests affinitized to bad nodes.
        task.addAndScheduleAttempt();
        return TaskStateInternal.SCHEDULED;
      } else {
        // nothing to do
        return TaskStateInternal.SUCCEEDED;
      }
    }
  }

  private static class KillNewTransition
    implements SingleArcTransition<TaskImpl, TaskEvent> {
    @Override
    public void transition(TaskImpl task, TaskEvent event) {
      TaskEventTermination terminateEvent = (TaskEventTermination)event;
      task.addDiagnosticInfo(terminateEvent.getDiagnosticInfo());
      if (task.historyTaskStartGenerated) {
        task.logJobHistoryTaskFailedEvent(TaskState.KILLED);
      } else {
        LOG.debug("Not generating HistoryFinish event since start event not" +
        		" generated for task: " + task.getTaskId());
      }

      task.eventHandler.handle(
          new VertexEventTaskCompleted(task.taskId, TaskState.KILLED));
      // TODO Metrics
      //task.metrics.endWaitingTask(task);
    }
  }

  private static class TaskStateChangedCallback
      implements OnStateChangedCallback<TaskStateInternal, TaskImpl> {

    @Override
    public void onStateChanged(TaskImpl task, TaskStateInternal taskStateInternal) {
      // Only registered for SUCCEEDED notifications at the moment
      Preconditions.checkState(taskStateInternal == TaskStateInternal.SUCCEEDED);
      TaskAttempt successfulAttempt = task.getSuccessfulAttempt();
      // TODO TEZ-1577.
      // This is a horrible hack to get around recovery issues. Without this, recovery would fail
      // for successful vertices.
      // With this, recovery will end up failing for DAGs making use of InputInitializerEvents
      int succesfulAttemptInt = -1;
      if (successfulAttempt != null) {
        succesfulAttemptInt = successfulAttempt.getID().getId();
      }
      task.stateChangeNotifier.taskSucceeded(task.getVertex().getName(), task.getTaskId(),
          succesfulAttemptInt);
    }
  }

  private void killUnfinishedAttempt(TaskAttempt attempt, String logMsg) {
    if (commitAttempt != null && commitAttempt.equals(attempt)) {
      LOG.info("Removing commit attempt: " + commitAttempt);
      commitAttempt = null;
    }
    if (attempt != null && !attempt.isFinished()) {
      eventHandler.handle(new TaskAttemptEventKillRequest(attempt.getID(),
          logMsg));
    }
  }

  @Override
  public void registerTezEvent(TezEvent tezEvent) {
    this.writeLock.lock();
    try {
      this.tezEventsForTaskAttempts.add(tezEvent);
    } finally {
      this.writeLock.unlock();
    }
  }

  private static class KillTransition
    implements SingleArcTransition<TaskImpl, TaskEvent> {
    @Override
    public void transition(TaskImpl task, TaskEvent event) {
      TaskEventTermination terminateEvent = (TaskEventTermination)event;
      task.addDiagnosticInfo(terminateEvent.getDiagnosticInfo());
      // issue kill to all non finished attempts
      for (TaskAttempt attempt : task.attempts.values()) {
        task.killUnfinishedAttempt
            (attempt, "Task KILL is received. Killing attempt!");
      }
      task.numberUncompletedAttempts = 0;
      
    }
  }

  static class LaunchTransition
      implements SingleArcTransition<TaskImpl, TaskEvent> {
    @Override
    public void transition(TaskImpl task, TaskEvent event) {
      // TODO Metrics
      /*
      task.metrics.launchedTask(task);
      task.metrics.runningTask(task);
      */
    }
  }
}<|MERGE_RESOLUTION|>--- conflicted
+++ resolved
@@ -119,12 +119,8 @@
   protected final AppContext appContext;
   private final Resource taskResource;
   private final ContainerContext containerContext;
-<<<<<<< HEAD
-  private long scheduledTime;
-=======
   @VisibleForTesting
   long scheduledTime;
->>>>>>> 14cf35b7
   final StateChangeNotifier stateChangeNotifier;
 
   private final List<TezEvent> tezEventsForTaskAttempts = new ArrayList<TezEvent>();

/**
 * Licensed to the Apache Software Foundation (ASF) under one
 * or more contributor license agreements.  See the NOTICE file
 * distributed with this work for additional information
 * regarding copyright ownership.  The ASF licenses this file
 * to you under the Apache License, Version 2.0 (the
 * "License"); you may not use this file except in compliance
 * with the License.  You may obtain a copy of the License at
 *
 *     http://www.apache.org/licenses/LICENSE-2.0
 *
 * Unless required by applicable law or agreed to in writing, software
 * distributed under the License is distributed on an "AS IS" BASIS,
 * WITHOUT WARRANTIES OR CONDITIONS OF ANY KIND, either express or implied.
 * See the License for the specific language governing permissions and
 * limitations under the License.
 */

package org.apache.tez.mapreduce.common;

import org.apache.tez.common.TezUtils;
import org.apache.tez.dag.api.UserPayload;

import static org.junit.Assert.assertEquals;
import static org.junit.Assert.assertNotNull;
import static org.junit.Assert.assertNull;
import static org.junit.Assert.assertTrue;

import java.io.DataInput;
import java.io.DataOutput;
import java.io.IOException;
import java.util.EnumSet;
import java.util.List;
import java.util.Set;

import org.apache.hadoop.classification.InterfaceAudience.Private;
import org.apache.hadoop.conf.Configuration;
import org.apache.hadoop.mapred.InputSplit;
import org.apache.hadoop.yarn.api.records.ApplicationId;
import org.apache.hadoop.yarn.api.records.Resource;
import org.apache.tez.dag.api.event.VertexState;
import org.apache.tez.dag.api.event.VertexStateUpdate;
import org.apache.tez.mapreduce.hadoop.MRInputHelpers;
import org.apache.tez.mapreduce.hadoop.MRJobConfig;
import org.apache.tez.mapreduce.lib.MRInputUtils;
import org.apache.tez.mapreduce.protos.MRRuntimeProtos.MRInputUserPayloadProto;
import org.apache.tez.mapreduce.protos.MRRuntimeProtos.MRSplitProto;
import org.apache.tez.mapreduce.protos.MRRuntimeProtos.MRSplitsProto;
import org.apache.tez.runtime.api.Event;
import org.apache.tez.runtime.api.InputInitializerContext;
import org.apache.tez.runtime.api.events.InputDataInformationEvent;
import org.apache.tez.runtime.api.events.InputUpdatePayloadEvent;
import org.junit.Test;

import com.google.protobuf.ByteString;

public class TestMRInputSplitDistributor {

  @Test
  public void testSerializedPayload() throws IOException {

    Configuration conf = new Configuration(false);
    conf.setBoolean(MRJobConfig.MR_TEZ_INPUT_INITIALIZER_SERIALIZE_EVENT_PAYLOAD, true);
    ByteString confByteString = TezUtils.createByteStringFromConf(conf);
    InputSplit split1 = new InputSplitForTest(1);
    InputSplit split2 = new InputSplitForTest(2);
    MRSplitProto proto1 = MRInputHelpers.createSplitProto(split1);
    MRSplitProto proto2 = MRInputHelpers.createSplitProto(split2);
    MRSplitsProto.Builder splitsProtoBuilder = MRSplitsProto.newBuilder();
    splitsProtoBuilder.addSplits(proto1);
    splitsProtoBuilder.addSplits(proto2);
    MRInputUserPayloadProto.Builder payloadProto = MRInputUserPayloadProto.newBuilder();
    payloadProto.setSplits(splitsProtoBuilder.build());
    payloadProto.setConfigurationBytes(confByteString);
    UserPayload userPayload =
        UserPayload.create(payloadProto.build().toByteString().asReadOnlyByteBuffer());

    InputInitializerContext context = new TezRootInputInitializerContextForTest(userPayload);
    MRInputSplitDistributor splitDist = new MRInputSplitDistributor(context);

    List<Event> events = splitDist.initialize();

    assertEquals(3, events.size());
    assertTrue(events.get(0) instanceof InputUpdatePayloadEvent);
    assertTrue(events.get(1) instanceof InputDataInformationEvent);
    assertTrue(events.get(2) instanceof InputDataInformationEvent);

    InputDataInformationEvent diEvent1 = (InputDataInformationEvent) (events.get(1));
    InputDataInformationEvent diEvent2 = (InputDataInformationEvent) (events.get(2));

    assertNull(diEvent1.getDeserializedUserPayload());
    assertNull(diEvent2.getDeserializedUserPayload());

    assertNotNull(diEvent1.getUserPayload());
    assertNotNull(diEvent2.getUserPayload());

    MRSplitProto event1Proto = MRSplitProto.parseFrom(ByteString.copyFrom(diEvent1.getUserPayload()));
    InputSplit is1 = MRInputUtils.getOldSplitDetailsFromEvent(event1Proto, new Configuration());
    assertTrue(is1 instanceof InputSplitForTest);
    assertEquals(1, ((InputSplitForTest) is1).identifier);

    MRSplitProto event2Proto = MRSplitProto.parseFrom(ByteString.copyFrom(diEvent2.getUserPayload()));
    InputSplit is2 = MRInputUtils.getOldSplitDetailsFromEvent(event2Proto, new Configuration());
    assertTrue(is2 instanceof InputSplitForTest);
    assertEquals(2, ((InputSplitForTest) is2).identifier);
  }

  @Test
  public void testDeserializedPayload() throws IOException {

    Configuration conf = new Configuration(false);
    conf.setBoolean(MRJobConfig.MR_TEZ_INPUT_INITIALIZER_SERIALIZE_EVENT_PAYLOAD, false);
    ByteString confByteString = TezUtils.createByteStringFromConf(conf);
    InputSplit split1 = new InputSplitForTest(1);
    InputSplit split2 = new InputSplitForTest(2);
    MRSplitProto proto1 = MRInputHelpers.createSplitProto(split1);
    MRSplitProto proto2 = MRInputHelpers.createSplitProto(split2);
    MRSplitsProto.Builder splitsProtoBuilder = MRSplitsProto.newBuilder();
    splitsProtoBuilder.addSplits(proto1);
    splitsProtoBuilder.addSplits(proto2);
    MRInputUserPayloadProto.Builder payloadProto = MRInputUserPayloadProto.newBuilder();
    payloadProto.setSplits(splitsProtoBuilder.build());
    payloadProto.setConfigurationBytes(confByteString);
    UserPayload userPayload =
        UserPayload.create(payloadProto.build().toByteString().asReadOnlyByteBuffer());

    InputInitializerContext context = new TezRootInputInitializerContextForTest(userPayload);
    MRInputSplitDistributor splitDist = new MRInputSplitDistributor(context);

    List<Event> events = splitDist.initialize();

    assertEquals(3, events.size());
    assertTrue(events.get(0) instanceof InputUpdatePayloadEvent);
    assertTrue(events.get(1) instanceof InputDataInformationEvent);
    assertTrue(events.get(2) instanceof InputDataInformationEvent);

    InputDataInformationEvent diEvent1 = (InputDataInformationEvent) (events.get(1));
    InputDataInformationEvent diEvent2 = (InputDataInformationEvent) (events.get(2));

    assertNull(diEvent1.getUserPayload());
    assertNull(diEvent2.getUserPayload());

    assertNotNull(diEvent1.getDeserializedUserPayload());
    assertNotNull(diEvent2.getDeserializedUserPayload());

    assertTrue(diEvent1.getDeserializedUserPayload() instanceof InputSplitForTest);
    assertEquals(1, ((InputSplitForTest) diEvent1.getDeserializedUserPayload()).identifier);

    assertTrue(diEvent2.getDeserializedUserPayload() instanceof InputSplitForTest);
    assertEquals(2, ((InputSplitForTest) diEvent2.getDeserializedUserPayload()).identifier);
  }

  private static class TezRootInputInitializerContextForTest implements
      InputInitializerContext {

    private final ApplicationId appId;
    private final UserPayload payload;

    TezRootInputInitializerContextForTest(UserPayload payload) throws IOException {
      appId = ApplicationId.newInstance(1000, 200);
      this.payload = payload == null ? UserPayload.create(null) : payload;
    }

    @Override
    public ApplicationId getApplicationId() {
      return appId;
    }

    @Override
    public String getDAGName() {
      return "FakeDAG";
    }

    @Override
    public String getInputName() {
      return "MRInput";
    }

    @Override
    public UserPayload getInputUserPayload() {
      return payload;
    }

    @Override
    public int getNumTasks() {
      return 100;
    }

    @Override
    public Resource getVertexTaskResource() {
      return Resource.newInstance(1024, 1);
    }

    @Override
    public Resource getTotalAvailableResource() {
      return Resource.newInstance(10240, 10);
    }

    @Override
    public int getNumClusterNodes() {
      return 10;
    }

    @Override
    public int getDAGAttemptNumber() {
      return 1;
    }

    @Override
    public int getVertexNumTasks(String vertexName) {
      throw new UnsupportedOperationException("getVertexNumTasks not implemented in this mock");
    }

    @Override
<<<<<<< HEAD
    public void registerForVertexStatusUpdates(String vertexName, Set<VertexState> stateSet) {
=======
    public void registerForVertexStateUpdates(String vertexName, Set<VertexState> stateSet) {
>>>>>>> 14cf35b7
      throw new UnsupportedOperationException("getVertexNumTasks not implemented in this mock");
    }

    @Override
    public UserPayload getUserPayload() {
      throw new UnsupportedOperationException("getUserPayload not implemented in this mock");
    }

  }

  @Private
  private static class InputSplitForTest implements InputSplit {

    private int identifier;

    @SuppressWarnings("unused")
    public InputSplitForTest() {
      // For writable
    }

    public InputSplitForTest(int identifier) {
      this.identifier = identifier;
    }

    @Override
    public void write(DataOutput out) throws IOException {
      out.writeInt(identifier);
    }

    @Override
    public void readFields(DataInput in) throws IOException {
      identifier = in.readInt();
    }

    @Override
    public long getLength() throws IOException {
      return 1000;
    }

    @Override
    public String[] getLocations() throws IOException {
      return null;
    }

  }
}<|MERGE_RESOLUTION|>--- conflicted
+++ resolved
@@ -212,11 +212,7 @@
     }
 
     @Override
-<<<<<<< HEAD
-    public void registerForVertexStatusUpdates(String vertexName, Set<VertexState> stateSet) {
-=======
     public void registerForVertexStateUpdates(String vertexName, Set<VertexState> stateSet) {
->>>>>>> 14cf35b7
       throw new UnsupportedOperationException("getVertexNumTasks not implemented in this mock");
     }
 

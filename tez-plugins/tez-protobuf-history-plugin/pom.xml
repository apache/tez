<!--
  Licensed under the Apache License, Version 2.0 (the "License");
  you may not use this file except in compliance with the License.
  You may obtain a copy of the License at

    http://www.apache.org/licenses/LICENSE-2.0

  Unless required by applicable law or agreed to in writing, software
  distributed under the License is distributed on an "AS IS" BASIS,
  WITHOUT WARRANTIES OR CONDITIONS OF ANY KIND, either express or implied.
  See the License for the specific language governing permissions and
  limitations under the License. See accompanying LICENSE file.
-->

<project xmlns="http://maven.apache.org/POM/4.0.0"
         xmlns:xsi="http://www.w3.org/2001/XMLSchema-instance"
         xsi:schemaLocation="http://maven.apache.org/POM/4.0.0 http://maven.apache.org/xsd/maven-4.0.0.xsd">
  <modelVersion>4.0.0</modelVersion>
  <parent>
    <groupId>org.apache.tez</groupId>
    <artifactId>tez-plugins</artifactId>
    <version>0.10.2-SNAPSHOT</version>
  </parent>
  <artifactId>tez-protobuf-history-plugin</artifactId>

  <dependencies>
    <dependency>
      <groupId>org.apache.tez</groupId>
      <artifactId>tez-common</artifactId>
    </dependency>
    <dependency>
      <groupId>org.apache.tez</groupId>
      <artifactId>tez-dag</artifactId>
    </dependency>
    <dependency>
      <groupId>org.apache.hadoop</groupId>
      <artifactId>hadoop-common</artifactId>
    </dependency>
    <dependency>
      <groupId>com.google.protobuf</groupId>
      <artifactId>protobuf-java</artifactId>
    </dependency>
    <dependency>
      <groupId>junit</groupId>
      <artifactId>junit</artifactId>
      <scope>test</scope>
    </dependency>
    <dependency>
      <groupId>org.mockito</groupId>
      <artifactId>mockito-core</artifactId>
      <scope>test</scope>
    </dependency>
  </dependencies>

  <build>
    <plugins>
      <plugin>
        <groupId>org.apache.rat</groupId>
        <artifactId>apache-rat-plugin</artifactId>
      </plugin>
      <plugin>
        <groupId>com.github.os72</groupId>
        <artifactId>protoc-jar-maven-plugin</artifactId>
        <version>3.11.4</version>
        <executions>
          <execution>
            <phase>generate-sources</phase>
            <goals>
              <goal>run</goal>
            </goals>
            <configuration>
              <protocArtifact>com.google.protobuf:protoc:${protobuf.version}</protocArtifact>
<<<<<<< HEAD
=======
              <protocCommand>${protoc.path}</protocCommand>
>>>>>>> adcc3138
              <addSources>none</addSources>
              <inputDirectories>
                <include>${basedir}/src/main/proto</include>
              </inputDirectories>
              <outputTargets>
                <outputTarget>
                  <outputDirectory>${project.build.directory}/generated-sources/java</outputDirectory>
                </outputTarget>
              </outputTargets>
            </configuration>
          </execution>
        </executions>
      </plugin>
    </plugins>
  </build>
</project><|MERGE_RESOLUTION|>--- conflicted
+++ resolved
@@ -70,10 +70,7 @@
             </goals>
             <configuration>
               <protocArtifact>com.google.protobuf:protoc:${protobuf.version}</protocArtifact>
-<<<<<<< HEAD
-=======
               <protocCommand>${protoc.path}</protocCommand>
->>>>>>> adcc3138
               <addSources>none</addSources>
               <inputDirectories>
                 <include>${basedir}/src/main/proto</include>
